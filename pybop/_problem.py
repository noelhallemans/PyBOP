import numpy as np
import pybop


class BaseProblem:
    """
    Base class for defining a problem within the PyBOP framework, compatible with PINTS.

    Parameters
    ----------
    parameters : list
        List of parameters for the problem.
    model : object, optional
        The model to be used for the problem (default: None).
    check_model : bool, optional
        Flag to indicate if the model should be checked (default: True).
    signal: List[str]
      The signal to observe.
    additional_variables : List[str], optional
        Additional variables to observe and store in the solution (default: []).
    init_soc : float, optional
        Initial state of charge (default: None).
    x0 : np.ndarray, optional
        Initial parameter values (default: None).
    """

    def __init__(
        self,
        parameters,
        model=None,
        check_model=True,
        signal=["Voltage [V]"],
        additional_variables=[],
        init_soc=None,
        x0=None,
    ):
        self.parameters = parameters
        self._model = model
        self.check_model = check_model
        if isinstance(signal, str):
            signal = [signal]
        elif not all(isinstance(item, str) for item in signal):
            raise ValueError("Signal should be either a string or list of strings.")
        self.signal = signal
        self.init_soc = init_soc
        self.x0 = x0
        self.n_parameters = len(self.parameters)
        self.n_outputs = len(self.signal)
        self._time_data = None
        self._target = None

<<<<<<< HEAD
        if isinstance(model, (pybop.BaseModel, pybop.lithium_ion.EChemBaseModel)):
            self.additional_variables = additional_variables
        else:
            self.additional_variables = []

        # Set bounds
        self.bounds = dict(
            lower=[param.bounds[0] for param in self.parameters],
            upper=[param.bounds[1] for param in self.parameters],
        )
=======
        # Set bounds (for all or no parameters)
        all_unbounded = True  # assumption
        self.bounds = {"lower": [], "upper": []}
        for param in self.parameters:
            if param.bounds is not None:
                self.bounds["lower"].append(param.bounds[0])
                self.bounds["upper"].append(param.bounds[1])
                all_unbounded = False
            else:
                self.bounds["lower"].append(-np.inf)
                self.bounds["upper"].append(np.inf)
        if all_unbounded:
            self.bounds = None

        # Set initial standard deviation (for all or no parameters)
        all_have_sigma = True  # assumption
        self.sigma0 = []
        for param in self.parameters:
            if hasattr(param.prior, "sigma"):
                self.sigma0.append(param.prior.sigma)
            else:
                all_have_sigma = False
        if not all_have_sigma:
            self.sigma0 = None
>>>>>>> 6c6494aa

        # Sample from prior for x0
        if x0 is None:
            self.x0 = np.zeros(self.n_parameters)
            for i, param in enumerate(self.parameters):
                self.x0[i] = param.rvs(1)
        elif len(x0) != self.n_parameters:
            raise ValueError("x0 dimensions do not match number of parameters")

        # Add the initial values to the parameter definitions
        for i, param in enumerate(self.parameters):
            param.update(initial_value=self.x0[i])

    def evaluate(self, x):
        """
        Evaluate the model with the given parameters and return the signal.

        Parameters
        ----------
        x : np.ndarray
            Parameter values to evaluate the model at.

        Raises
        ------
        NotImplementedError
            This method must be implemented by subclasses.
        """
        raise NotImplementedError

    def evaluateS1(self, x):
        """
        Evaluate the model with the given parameters and return the signal and
        its derivatives.

        Parameters
        ----------
        x : np.ndarray
            Parameter values to evaluate the model at.

        Raises
        ------
        NotImplementedError
            This method must be implemented by subclasses.
        """
        raise NotImplementedError

    def time_data(self):
        """
        Returns the time data.

        Returns
        -------
        np.ndarray
            The time array.
        """
        return self._time_data

    def target(self):
        """
        Return the target dataset.

        Returns
        -------
        np.ndarray
            The target dataset array.
        """
        return self._target

    @property
    def model(self):
        return self._model


class FittingProblem(BaseProblem):
    """
    Problem class for fitting (parameter estimation) problems.

    Extends `BaseProblem` with specifics for fitting a model to a dataset.

    Parameters
    ----------
    model : object
        The model to fit.
    parameters : list
        List of parameters for the problem.
    dataset : Dataset
        Dataset object containing the data to fit the model to.
    signal : str, optional
        The variable used for fitting (default: "Voltage [V]").
    additional_variables : List[str], optional
        Additional variables to observe and store in the solution (default additions are: ["Time [s]"]).
    init_soc : float, optional
        Initial state of charge (default: None).
    x0 : np.ndarray, optional
        Initial parameter values (default: None).
    """

    def __init__(
        self,
        model,
        parameters,
        dataset,
        check_model=True,
        signal=["Voltage [V]"],
        additional_variables=[],
        init_soc=None,
        x0=None,
    ):
        additional_variables += ["Time [s]"]
        super().__init__(
            parameters, model, check_model, signal, additional_variables, init_soc, x0
        )
        self._dataset = dataset.data
        self.x = self.x0

        # Check that the dataset contains time and current
        dataset.check(self.signal + ["Current function [A]"])

        # Unpack time and target data
        self._time_data = self._dataset["Time [s]"]
        self.n_time_data = len(self._time_data)
        self._target = {signal: self._dataset[signal] for signal in self.signal}

        # Add useful parameters to model
        if model is not None:
            self._model.signal = self.signal
            self._model.additional_variables = self.additional_variables
            self._model.n_parameters = self.n_parameters
            self._model.n_outputs = self.n_outputs
            self._model.n_time_data = self.n_time_data

        # Build the model
        if self._model._built_model is None:
            self._model.build(
                dataset=self._dataset,
                parameters=self.parameters,
                check_model=self.check_model,
                init_soc=self.init_soc,
            )

    def evaluate(self, x):
        """
        Evaluate the model with the given parameters and return the signal.

        Parameters
        ----------
        x : np.ndarray
            Parameter values to evaluate the model at.

        Returns
        -------
        y : np.ndarray
            The model output y(t) simulated with inputs x.
        """
        if np.any(x != self.x) and self._model.matched_parameters:
            for i, param in enumerate(self.parameters):
                param.update(value=x[i])

            self._model.rebuild(parameters=self.parameters)
            self.x = x

        y = self._model.simulate(inputs=x, t_eval=self._time_data)

        return y

    def evaluateS1(self, x):
        """
        Evaluate the model with the given parameters and return the signal and its derivatives.

        Parameters
        ----------
        x : np.ndarray
            Parameter values to evaluate the model at.

        Returns
        -------
        tuple
            A tuple containing the simulation result y(t) and the sensitivities dy/dx(t) evaluated
            with given inputs x.
        """
        if self._model.matched_parameters:
            raise RuntimeError(
                "Gradient not available when using geometric parameters."
            )

        y, dy = self._model.simulateS1(
            inputs=x,
            t_eval=self._time_data,
        )

        return (y, np.asarray(dy))


class DesignProblem(BaseProblem):
    """
    Problem class for design optimization problems.

    Extends `BaseProblem` with specifics for applying a model to an experimental design.

    Parameters
    ----------
    model : object
        The model to apply the design to.
    parameters : list
        List of parameters for the problem.
    experiment : object
        The experimental setup to apply the model to.
    check_model : bool, optional
        Flag to indicate if the model parameters should be checked for feasibility each iteration (default: True).
    signal : str, optional
        The signal to fit (default: "Voltage [V]").
    additional_variables : List[str], optional
        Additional variables to observe and store in the solution (default additions are: ["Time [s]", "Current [A]"]).
    init_soc : float, optional
        Initial state of charge (default: None).
    x0 : np.ndarray, optional
        Initial parameter values (default: None).
    """

    def __init__(
        self,
        model,
        parameters,
        experiment,
        check_model=True,
        signal=["Voltage [V]"],
        additional_variables=[],
        init_soc=None,
        x0=None,
    ):
        additional_variables += ["Time [s]", "Current [A]"]
        super().__init__(
            parameters, model, check_model, signal, additional_variables, init_soc, x0
        )
        self.experiment = experiment

        # Build the model if required
        if experiment is not None:
            # Leave the build until later to apply the experiment
            self._model.parameters = self.parameters
            if self.parameters is not None:
                self._model.fit_keys = [param.name for param in self.parameters]

        elif self._model._built_model is None:
            self._model.build(
                experiment=self.experiment,
                parameters=self.parameters,
                check_model=self.check_model,
                init_soc=self.init_soc,
            )

        # Add an example dataset for plotting comparison
        sol = self.evaluate(self.x0)
        self._time_data = sol["Time [s]"]
        self._target = {key: sol[key] for key in self.signal}
        self._dataset = None

    def evaluate(self, x):
        """
        Evaluate the model with the given parameters and return the signal.

        Parameters
        ----------
        x : np.ndarray
            Parameter values to evaluate the model at.

        Returns
        -------
        y : np.ndarray
            The model output y(t) simulated with inputs x.
        """

        sol = self._model.predict(
            inputs=x,
            experiment=self.experiment,
            init_soc=self.init_soc,
        )

        if sol == [np.inf]:
            return sol

        else:
            predictions = {}
            for signal in self.signal + self.additional_variables:
                predictions[signal] = sol[signal].data

        return predictions<|MERGE_RESOLUTION|>--- conflicted
+++ resolved
@@ -49,18 +49,11 @@
         self._time_data = None
         self._target = None
 
-<<<<<<< HEAD
         if isinstance(model, (pybop.BaseModel, pybop.lithium_ion.EChemBaseModel)):
             self.additional_variables = additional_variables
         else:
             self.additional_variables = []
 
-        # Set bounds
-        self.bounds = dict(
-            lower=[param.bounds[0] for param in self.parameters],
-            upper=[param.bounds[1] for param in self.parameters],
-        )
-=======
         # Set bounds (for all or no parameters)
         all_unbounded = True  # assumption
         self.bounds = {"lower": [], "upper": []}
@@ -85,7 +78,6 @@
                 all_have_sigma = False
         if not all_have_sigma:
             self.sigma0 = None
->>>>>>> 6c6494aa
 
         # Sample from prior for x0
         if x0 is None:
