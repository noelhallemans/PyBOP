--- conflicted
+++ resolved
@@ -46,7 +46,6 @@
 from ._utils import is_numeric
 
 #
-<<<<<<< HEAD
 # Experiment class
 #
 from ._experiment import Experiment
@@ -74,9 +73,6 @@
 
 #
 # Problem class
-=======
-# Problem classes
->>>>>>> 9e0058f6
 #
 from .problems.base_problem import BaseProblem
 from .problems.fitting_problem import FittingProblem
@@ -104,28 +100,6 @@
 )
 
 #
-<<<<<<< HEAD
-=======
-# Dataset class
-#
-from ._dataset import Dataset
-
-#
-# Model classes
-#
-from .models.base_model import BaseModel
-from .models import lithium_ion
-from .models import empirical
-from .models.base_model import TimeSeriesState
-from .models.base_model import Inputs
-
-#
-# Experiment class
-#
-from ._experiment import Experiment
-
-#
->>>>>>> 9e0058f6
 # Optimiser class
 #
 from .optimisers.base_optimiser import BaseOptimiser
@@ -150,14 +124,10 @@
 #
 # Main optimisation class
 #
-<<<<<<< HEAD
-from ._optimisation import Optimisation
-=======
 from .parameters.parameter import Parameter
 from .parameters.parameter_set import ParameterSet
 from .parameters.priors import BasePrior, Gaussian, Uniform, Exponential
 
->>>>>>> 9e0058f6
 
 #
 # Observer classes
