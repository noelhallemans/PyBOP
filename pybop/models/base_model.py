import copy
from dataclasses import dataclass
<<<<<<< HEAD
from typing import Any, Callable, Optional, Union
=======
from typing import Optional, Union
>>>>>>> d414460f

import casadi
import numpy as np
import pybamm
from scipy.sparse import csc_matrix
from scipy.sparse.linalg import spsolve

from pybop import Dataset, Experiment, Parameters, ParameterSet, SymbolReplacer
from pybop.parameters.parameter import Inputs


@dataclass
class TimeSeriesState:
    """
    The current state of a time series model that is a pybamm model.
    """

    sol: pybamm.Solution
    inputs: Inputs
    t: float = 0.0

    def as_ndarray(self) -> np.ndarray:
        ncol = self.sol.y.shape[1]
        if ncol > 1:
            y = self.sol.y[:, -1]
        else:
            y = self.sol.y
        if isinstance(y, casadi.DM):
            y = y.full()
        return y

    def __len__(self):
        return self.sol.y.shape[0]


class BaseModel:
    """
    A base class for constructing and simulating models using PyBaMM.

    This class serves as a foundation for constructing models based on PyBaMM models. It
    provides methods to set up the model, define parameters, and perform simulations. The
    class is designed to be subclassed for creating models with custom behaviour.

    This class is based on PyBaMM's Simulation class. A PyBOP model is set up via a
    similar 3-step process. The `pybamm_model` attributes echoes the `model` attribute of
    a simulation, which tracks the model through the build process. Firstly, note that a
    PyBaMM `model` must first be built via `build_model` before a simulation or PyBOP
    model can be built. The 3-step process is then as follows.

    The `pybamm_model` attribute is first defined as an instance of the imported PyBaMM
    model, using any given model options. This initial version of the model is saved as
    the `_unprocessed_model` for future reference. Next, the type of each parameter in
    the parameter set as well as the geometry of the model is set. Parameters may be set
    as an input, interpolant, functional or just a standard PyBaMM parameter. This
    version of the model is referred to as the `model_with_set_params`. After its
    creation, the `pybamm_model` attribute is updated to point at this version of the
    model. Finally, the model required for simulations is built by defining the mesh and
    processing the discretisation. The complete model is referred to as the `built_model`
    and this version is used to run simulations.

    In order to rebuild a model with a different initial state or geometry, the
    `built_model` and the `model_with_set_params` must be cleared and the `pybamm_model`
    reset to the `unprocessed_model` in order to start the build process again.
    """

    def __init__(
<<<<<<< HEAD
        self, name="Base Model", parameter_set=None, check_params: Callable = None
=======
        self,
        name: str = "Base Model",
        parameter_set: Optional[ParameterSet] = None,
        eis=False,
>>>>>>> d414460f
    ):
        """
        Initialise the BaseModel with an optional name and a parameter set.

        Parameters
        ----------
        name : str, optional
            The name given to the model instance.
<<<<<<< HEAD
        parameter_set : dict | pybamm.ParameterValues, optional
            Parameter set to run the model with
        check_params : Callable, optional
            A compatibility check for the model parameters. Function, with
            signature
                check_params(
                    inputs: dict,
                    allow_infeasible_solutions: bool, optional
                )
            Returns true if parameters are valid, False otherwise. Can be
            used to impose constraints on valid parameters.
=======
        parameter_set : pybop.ParameterSet, optional
            A PyBOP ParameterSet, PyBaMM ParameterValues object or a dictionary containing the
            parameter values.

        Additional Attributes
        ---------------------
        pybamm_model : pybamm.BaseModel
            An instance of a PyBaMM model.
        parameters : pybop.Parameters
            The input parameters.
        param_check_counter : int
            A counter for the number of parameter checks (default: 0).
        allow_infeasible_solutions : bool, optional
            If True, parameter values will be simulated whether or not they are feasible
            (default: True).
>>>>>>> d414460f
        """
        self.name = name
        self.eis = eis
        if parameter_set is None:
            self._parameter_set = None
        elif isinstance(parameter_set, dict):
            self._parameter_set = pybamm.ParameterValues(parameter_set).copy()
        elif isinstance(parameter_set, pybamm.ParameterValues):
            self._parameter_set = parameter_set.copy()
        else:  # a pybop parameter set
<<<<<<< HEAD
            self._parameter_set = pybamm.ParameterValues(parameter_set.params)
        self.param_checker = check_params
=======
            self._parameter_set = pybamm.ParameterValues(parameter_set.params).copy()
>>>>>>> d414460f

        self.pybamm_model = None
        self.parameters = Parameters()
        self.param_check_counter = 0
        self.allow_infeasible_solutions = True

    def build(
        self,
        parameters: Union[Parameters, dict] = None,
        inputs: Optional[Inputs] = None,
        initial_state: Optional[dict] = None,
        dataset: Optional[Dataset] = None,
        check_model: bool = True,
    ) -> None:
        """
        Construct the PyBaMM model, if not already built or if there are changes to any
        `rebuild_parameters` or the initial state.

        This method initializes the model components, applies the given parameters,
        sets up the mesh and discretisation if needed, and prepares the model
        for simulations.

        Parameters
        ----------
        parameters : pybop.Parameters or Dict, optional
            A pybop Parameters class or dictionary containing parameter values to apply to the model.
        inputs : Inputs
            The input parameters to be used when building the model.
        initial_state : dict, optional
            A valid initial state, e.g. the initial state of charge or open-circuit voltage.
            Defaults to None, indicating that the existing initial state of charge (for an ECM)
            or initial concentrations (for an EChem model) will be used.
        dataset : pybop.Dataset or dict, optional
            The dataset to be used in the model construction.
        check_model : bool, optional
            If True, the model will be checked for correctness after construction.
        """
        if parameters is not None or inputs is not None:
            # Classify parameters and clear the model if rebuild required
            inputs = self.classify_parameters(parameters, inputs=inputs)

        if initial_state is not None:
            # Clear the model if rebuild required (currently if any initial state)
            self.set_initial_state(initial_state, inputs=inputs)

        if not self.pybamm_model._built:  # noqa: SLF001
            self.pybamm_model.build_model()

        if self.eis:
            self.set_up_for_eis(self.pybamm_model)
            self._parameter_set["Current function [A]"] = 0

            V_scale = getattr(self.pybamm_model.variables["Voltage [V]"], "scale", 1)
            I_scale = getattr(self.pybamm_model.variables["Current [A]"], "scale", 1)
            self.z_scale = self._parameter_set.evaluate(V_scale / I_scale)

        if dataset is not None and not self.eis:
            self.set_current_function(dataset)

        if self._built_model:
            return
        elif self.pybamm_model.is_discretised:
            self._model_with_set_params = self.pybamm_model
            self._built_model = self.pybamm_model
        else:
            self.set_parameters()
            self._mesh = pybamm.Mesh(self.geometry, self.submesh_types, self.var_pts)
            self._disc = pybamm.Discretisation(
                mesh=self.mesh,
                spatial_methods=self.spatial_methods,
                check_model=check_model,
            )
            self._built_model = self._disc.process_model(
                self._model_with_set_params, inplace=False
            )

            # Clear solver and setup model
            self._solver._model_set_up = {}  # noqa: SLF001

        self.n_states = self._built_model.len_rhs_and_alg  # len_rhs + len_alg

    def convert_to_pybamm_initial_state(self, initial_state: dict):
        """
        Convert an initial state of charge into a float and an initial open-circuit
        voltage into a string ending in "V".

        Parameters
        ----------
        initial_state : dict
            A valid initial state, e.g. the initial state of charge or open-circuit voltage.

        Returns
        -------
        float or str
            If float, this value is used as the initial state of charge (as a decimal between 0
            and 1). If str ending in "V", this value is used as the initial open-circuit voltage.

        Raises
        ------
        ValueError
            If the input is not a dictionary with a single, valid key.
        """
        if len(initial_state) > 1:
            raise ValueError("Expecting only one initial state.")
        elif "Initial SoC" in initial_state.keys():
            return initial_state["Initial SoC"]
        elif "Initial open-circuit voltage [V]" in initial_state.keys():
            return str(initial_state["Initial open-circuit voltage [V]"]) + "V"
        else:
            raise ValueError(f'Unrecognised initial state: "{list(initial_state)[0]}"')

    def set_initial_state(self, initial_state: dict, inputs: Optional[Inputs] = None):
        """
        Set the initial state of charge or concentrations for the battery model.

        Parameters
        ----------
        initial_state : dict
            A valid initial state, e.g. the initial state of charge or open-circuit voltage.
        inputs : Inputs
            The input parameters to be used when building the model.
        """
        self.clear()

        initial_state = self.convert_to_pybamm_initial_state(initial_state)

        if isinstance(self.pybamm_model, pybamm.equivalent_circuit.Thevenin):
            initial_state = self.get_initial_state(initial_state, inputs=inputs)
            self._unprocessed_parameter_set.update({"Initial SoC": initial_state})

        else:
            if not self.pybamm_model._built:  # noqa: SLF001
                self.pybamm_model.build_model()

            # Temporary construction of attributes for PyBaMM
            self.model = self._model = self.pybamm_model
            self._unprocessed_parameter_values = self._unprocessed_parameter_set

            # Set initial state via PyBaMM's Simulation class
            pybamm.Simulation.set_initial_soc(self, initial_state, inputs=inputs)

            # Update the default parameter set for consistency
            self._unprocessed_parameter_set = self._parameter_values

            # Clear the pybamm objects
            del self.model  # can be removed after PyBaMM's next release, fixed with pybamm-team/PyBaMM#4319
            del self._model
            del self._unprocessed_parameter_values
            del self._parameter_values

        # Use a copy of the updated default parameter set
        self._parameter_set = self._unprocessed_parameter_set.copy()

    def set_current_function(self, dataset: Union[Dataset, dict]):
        """
        Update the input current function according to the data.

        Parameters
        ----------
        dataset : pybop.Dataset or dict, optional
            The dataset to be used in the model construction.
        """
        if "Current function [A]" in self._parameter_set.keys():
            if "Current function [A]" not in self.parameters.keys():
                current = pybamm.Interpolant(
                    dataset["Time [s]"],
                    dataset["Current function [A]"],
                    pybamm.t,
                )
                # Update both the active and unprocessed parameter sets for consistency
                self._parameter_set["Current function [A]"] = current
                self._unprocessed_parameter_set["Current function [A]"] = current

    def set_parameters(self):
        """
        Assign the parameters to the model.

        This method processes the model with the given parameters, sets up
        the geometry, and updates the model instance.
        """
        if self._model_with_set_params:
            return

        self._model_with_set_params = self._parameter_set.process_model(
            self._unprocessed_model, inplace=False
        )
        self._parameter_set.process_geometry(self._geometry)
        self.pybamm_model = self._model_with_set_params

    def set_up_for_eis(self, model):
        """
        Set up the model for electrochemical impedance spectroscopy (EIS) simulations.

        This method sets up the model for EIS simulations by adding the necessary
        algebraic equations and variables to the model.
        Originally developed by pybamm-eis: https://github.com/pybamm-team/pybamm-eis

        Parameters
        ----------
        model : pybamm.Model
            The PyBaMM model to be used for EIS simulations.
        """
        V_cell = pybamm.Variable("Voltage variable [V]")
        model.variables["Voltage variable [V]"] = V_cell
        V = model.variables["Voltage [V]"]

        # Add algebraic equation for the voltage
        model.algebraic[V_cell] = V_cell - V
        model.initial_conditions[V_cell] = model.param.ocv_init

        # Create the FunctionControl submodel and extract variables
        external_circuit_variables = pybamm.external_circuit.FunctionControl(
            model.param, None, model.options, control="algebraic"
        ).get_fundamental_variables()

        # Perform the replacement
        symbol_replacement_map = {
            model.variables[name]: variable
            for name, variable in external_circuit_variables.items()
        }

        # Don't replace initial conditions, as these should not contain
        # Variable objects
        replacer = SymbolReplacer(
            symbol_replacement_map, process_initial_conditions=False
        )
        replacer.process_model(model, inplace=True)

        # Add an algebraic equation for the current density variable
        # External circuit submodels are always equations on the current
        I_cell = model.variables["Current variable [A]"]
        I = model.variables["Current [A]"]
        I_applied = pybamm.FunctionParameter(
            "Current function [A]", {"Time [s]": pybamm.t}
        )
        model.algebraic[I_cell] = I - I_applied
        model.initial_conditions[I_cell] = 0

    def clear(self):
        """
        Clear any built PyBaMM model.
        """
        self._model_with_set_params = None
        self._built_model = None
        self._built_initial_soc = None
        self._mesh = None
        self._disc = None

    def classify_parameters(
        self, parameters: Optional[Parameters] = None, inputs: Optional[Inputs] = None
    ):
        """
        Check for any 'rebuild_parameters' which require a model rebuild and
        update the unprocessed_parameter_set if a rebuild is required.

        Parameters
        ----------
        parameters : Parameters, optional
            The optimisation parameters. Defaults to None, resulting in the internal
            `pybop.Parameters` object to be used.
        inputs : Inputs, optional
            The input parameters for the simulation (default: None).
        """
        self.parameters = parameters or self.parameters

        # Compile all parameters and inputs
        parameter_dictionary = self.parameters.as_dict()
        parameter_dictionary.update(inputs or {})

        rebuild_parameters = {
            param: parameter_dictionary[param]
            for param in parameter_dictionary
            if param in self.geometric_parameters
        }
        standard_parameters = {
            param: parameter_dictionary[param]
            for param in parameter_dictionary
            if param not in self.geometric_parameters
        }

        # Mark any standard parameters in the active parameter set and pass as inputs
        for key in standard_parameters.keys():
            self._parameter_set[key] = "[input]"

        # Clear any built model, update the parameter set and geometry if rebuild required
        if rebuild_parameters:
            requires_rebuild = False
            # A rebuild is required if any of the rebuild parameter values have changed
            for key, value in rebuild_parameters.items():
                if value != self._unprocessed_parameter_set[key]:
                    requires_rebuild = True
            if requires_rebuild:
                self.clear()
                self._geometry = self.pybamm_model.default_geometry
                # Update both the active and unprocessed parameter sets for consistency
                self._parameter_set.update(rebuild_parameters)
                self._unprocessed_parameter_set.update(rebuild_parameters)

        return standard_parameters

    def reinit(
        self, inputs: Inputs, t: float = 0.0, x: Optional[np.ndarray] = None
    ) -> TimeSeriesState:
        """
        Initialises the solver with the given inputs and returns the initial state of the problem
        """
        if self._built_model is None:
            raise ValueError("Model must be built before calling reinit")

        inputs = self.parameters.verify(inputs)

        self._solver.set_up(self._built_model, inputs=inputs)

        if x is None:
            x = self._built_model.y0

        return self.get_state(inputs, t, x)

    def get_state(self, inputs: Inputs, t: float, x: np.ndarray) -> TimeSeriesState:
        """
        Returns the given state for the problem (inputs are assumed constant since last reinit)
        """
        if self._built_model is None:
            raise ValueError("Model must be built before calling get_state")

        sol = pybamm.Solution([np.asarray([t])], [x], self._built_model, inputs)

        return TimeSeriesState(sol=sol, inputs=inputs, t=t)

    def step(self, state: TimeSeriesState, time: np.ndarray) -> TimeSeriesState:
        """
        Step forward in time from the given state until the given time.

        Parameters
        ----------
        state : TimeSeriesState
            The current state of the model
        time : np.ndarray
            The time to simulate the system until (in whatever time units the model is in)
        """
        dt = time - state.t
        new_sol = self._solver.step(
            state.sol, self._built_model, dt, npts=2, inputs=state.inputs, save=False
        )
        return TimeSeriesState(sol=new_sol, inputs=state.inputs, t=time)

    def simulate(
        self, inputs: Inputs, t_eval: np.array, initial_state: Optional[dict] = None
    ) -> Union[pybamm.Solution, list[np.float64]]:
        """
        Execute the forward model simulation and return the result.

        Parameters
        ----------
        inputs : Inputs
            The input parameters for the simulation.
        t_eval : array-like
            An array of time points at which to evaluate the solution.
        initial_state : dict, optional
            A valid initial state, e.g. the initial state of charge or open-circuit voltage.
            Defaults to None, indicating that the existing initial state of charge (for an ECM)
            or initial concentrations (for an EChem model) will be used.

        Returns
        -------
        pybamm.Solution
            The solution object returned by a PyBaMM simulation, or a pybamm error in the case
            where the parameter values are infeasible and infeasible solutions are not allowed.

        Raises
        ------
        ValueError
            If the model has not been built before simulation.
        """
        inputs = self.parameters.verify(inputs)

        # Build or rebuild if required
        self.build(inputs=inputs, initial_state=initial_state)

        if not self.check_params(
            inputs=inputs,
            allow_infeasible_solutions=self.allow_infeasible_solutions,
        ):
            raise ValueError("These parameter values are infeasible.")

        return self.solver.solve(self._built_model, inputs=inputs, t_eval=t_eval)

    def simulateEIS(
        self, inputs: Inputs, f_eval: list, initial_state: Optional[dict] = None
    ) -> dict[str, np.ndarray]:
        """
        Compute the forward model simulation with electrochemical impedance spectroscopy
        and return the result.

        Parameters
        ----------
        inputs : dict or array-like
            The input parameters for the simulation. If array-like, it will be
            converted to a dictionary using the model's fit keys.
        f_eval : array-like
            An array of frequency points at which to evaluate the solution.

        Returns
        -------
        array-like
            The simulation result corresponding to the specified signal.

        Raises
        ------
        ValueError
            If the model has not been built before simulation.
        """
        inputs = self.parameters.verify(inputs)

        # Build or rebuild if required
        self.build(inputs=inputs, initial_state=initial_state)

        if not self.check_params(
            inputs=inputs,
            allow_infeasible_solutions=self.allow_infeasible_solutions,
        ):
            raise ValueError("These parameter values are infeasible.")

        self.initialise_eis_simulation(inputs)
        zs = [self.calculate_impedance(frequency) for frequency in f_eval]

        return {"Impedance": np.asarray(zs) * self.z_scale}

    def initialise_eis_simulation(self, inputs: Optional[Inputs] = None):
        """
        Initialise the Electrochemical Impedance Spectroscopy (EIS) simulation.

        This method sets up the mass matrix and solver, converts inputs to the appropriate format,
        extracts necessary attributes from the model, and prepares matrices for the simulation.

        Parameters
        ----------
        inputs : dict (optional)
            The input parameters for the simulation.
        """
        # Setup mass matrix, solver
        self.M = self._built_model.mass_matrix.entries
        self._solver.set_up(self._built_model, inputs=inputs)

        # Convert inputs to casadi format if needed
        casadi_inputs = (
            casadi.vertcat(*inputs.values())
            if inputs is not None and self._built_model.convert_to_format == "casadi"
            else inputs or []
        )

        # Extract necessary attributes from the model
        self.y0 = self._built_model.concatenated_initial_conditions.evaluate(
            0, inputs=inputs
        )
        self.J = self._built_model.jac_rhs_algebraic_eval(
            0, self.y0, casadi_inputs
        ).sparse()

        # Convert to Compressed Sparse Column format
        self.M = csc_matrix(self.M)
        self.J = csc_matrix(self.J)

        # Add forcing to the RHS on the current density
        self.b = np.zeros(self.y0.shape)
        self.b[-1] = -1

    def calculate_impedance(self, frequency):
        """
        Calculate the impedance for a given frequency.

        This method computes the system matrix, solves the linear system, and calculates
        the impedance based on the solution.

        Parameters
        ----------
            frequency (np.ndarray | list like): The frequency at which to calculate the impedance.

        Returns
        -------
            The calculated impedance (complex np.ndarray).
        """
        # Compute the system matrix
        A = 1.0j * 2 * np.pi * frequency * self.M - self.J

        # Solve the system
        x = spsolve(A, self.b)

        # Calculate the impedance
        return -x[-2] / x[-1]

    def simulateS1(
        self, inputs: Inputs, t_eval: np.array, initial_state: Optional[dict] = None
    ):
        """
        Perform the forward model simulation with sensitivities.

        Parameters
        ----------
        inputs : Inputs
            The input parameters for the simulation.
        t_eval : array-like
            An array of time points at which to evaluate the solution and its
            sensitivities.
        initial_state : dict, optional
            A valid initial state, e.g. the initial state of charge or open-circuit voltage.
            Defaults to None, indicating that the existing initial state of charge (for an ECM)
            or initial concentrations (for an EChem model) will be used.

        Returns
        -------
        pybamm.Solution
            The solution object returned by a PyBaMM simulation, or a pybamm error in the case
            where the parameter values are infeasible and infeasible solutions are not allowed.

        Raises
        ------
        ValueError
            If the model has not been built before simulation.
        """
        inputs = self.parameters.verify(inputs)

        if initial_state is not None or any(
            key in self.geometric_parameters for key in inputs.keys()
        ):
            raise ValueError(
                "Cannot use sensitivies for parameters which require a model rebuild"
            )

        # Build if required
        self.build(inputs=inputs, initial_state=initial_state)

        if not self.check_params(
            inputs=inputs,
            allow_infeasible_solutions=self.allow_infeasible_solutions,
        ):
            raise ValueError("These parameter values are infeasible.")

        return self._solver.solve(
            self._built_model,
            inputs=inputs,
            t_eval=t_eval,
            calculate_sensitivities=True,
        )

    def predict(
        self,
        inputs: Optional[Inputs] = None,
        t_eval: Optional[np.array] = None,
        parameter_set: Optional[ParameterSet] = None,
        experiment: Optional[Experiment] = None,
        initial_state: Optional[dict] = None,
    ) -> dict[str, np.ndarray[np.float64]]:
        """
        Solve the model using PyBaMM's simulation framework and return the solution.

        This method sets up a PyBaMM simulation by configuring the model, parameters, experiment
        or time vector, and initial state of charge (if provided). Either 't_eval' or 'experiment'
        must be provided. It then solves the simulation and returns the resulting solution object.

        Parameters
        ----------
        inputs : Inputs, optional
            Input parameters for the simulation. Defaults to None, indicating that the
            default parameters should be used.
        t_eval : array-like, optional
            An array of time points at which to evaluate the solution. Defaults to None,
            which means the time points need to be specified within experiment or elsewhere.
        parameter_set : pybamm.ParameterValues, optional
            A PyBaMM ParameterValues object or a dictionary containing the parameter values
            to use for the simulation. Defaults to the model's current ParameterValues if None.
        experiment : pybamm.Experiment, optional
            A PyBaMM Experiment object specifying the experimental conditions under which
            the simulation should be run. Defaults to None, indicating no experiment.
        initial_state : dict, optional
            A valid initial state, e.g. the initial state of charge or open-circuit voltage.
            Defaults to None, indicating that the existing initial state of charge (for an ECM)
            or initial concentrations (for an EChem model) will be used.

        Returns
        -------
        pybamm.Solution
            The solution object returned by a PyBaMM simulation, or a pybamm error in the case
            where the parameter values are infeasible and infeasible solutions are not allowed.

        Raises
        ------
        ValueError
            If the model has not been configured properly before calling this method or
            if PyBaMM models are not supported by the current simulation method.

        """
        if self.pybamm_model is None:
            raise ValueError(
                "The predict method currently only supports PyBaMM models."
            )
        elif not self._unprocessed_model._built:  # noqa: SLF001
            self._unprocessed_model.build_model()

        parameter_set = parameter_set or self._unprocessed_parameter_set.copy()
        if inputs is not None:
            inputs = self.parameters.verify(inputs)
            parameter_set.update(inputs)

        if initial_state is not None:
            # Update the default initial state for consistency
            self.set_initial_state(initial_state)

            initial_state = self.convert_to_pybamm_initial_state(initial_state)
            if isinstance(self.pybamm_model, pybamm.equivalent_circuit.Thevenin):
                parameter_set["Initial SoC"] = self._parameter_set["Initial SoC"]
                initial_state = None

        if not self.check_params(
            parameter_set=parameter_set,
            allow_infeasible_solutions=self.allow_infeasible_solutions,
        ):
            raise ValueError("These parameter values are infeasible.")

        if experiment is not None:
            return pybamm.Simulation(
                model=self._unprocessed_model,
                experiment=experiment,
                parameter_values=parameter_set,
            ).solve(initial_soc=initial_state)
        elif t_eval is not None:
            return pybamm.Simulation(
                model=self._unprocessed_model,
                parameter_values=parameter_set,
            ).solve(t_eval=t_eval, initial_soc=initial_state)
        else:
            raise ValueError(
                "The predict method requires either an experiment or t_eval "
                "to be specified."
            )

    def check_params(
        self,
        inputs: Optional[Inputs] = None,
        parameter_set: Optional[ParameterSet] = None,
        allow_infeasible_solutions: bool = True,
    ):
        """
        Check compatibility of the model parameters.

        Parameters
        ----------
        inputs : Inputs
            The input parameters for the simulation.
        parameter_set : pybop.ParameterSet, optional
            A PyBOP parameter set object or a dictionary containing the parameter values.
        allow_infeasible_solutions : bool, optional
            If True, infeasible parameter values will be allowed in the optimisation (default: True).

        Returns
        -------
        bool
            A boolean which signifies whether the parameters are compatible.

        """
        inputs = self.parameters.verify(inputs) or {}
        parameter_set = parameter_set or self._parameter_set

        return self._check_params(
            inputs=inputs,
            parameter_set=parameter_set,
            allow_infeasible_solutions=allow_infeasible_solutions,
        )

    def _check_params(
        self,
        inputs: Inputs,
        parameter_set: ParameterSet,
        allow_infeasible_solutions: bool = True,
    ):
        """
        A compatibility check for the model parameters which can be implemented by subclasses
        if required, otherwise it returns True by default.

        Parameters
        ----------
        inputs : Inputs
            The input parameters for the simulation.
        parameter_set : pybop.ParameterSet
            A PyBOP parameter set object or a dictionary containing the parameter values.
        allow_infeasible_solutions : bool, optional
            If True, infeasible parameter values will be allowed in the optimisation (default: True).

        Returns
        -------
        bool
            A boolean which signifies whether the parameters are compatible.
        """
        if self.param_checker:
            return self.param_checker(inputs, allow_infeasible_solutions)
        return True

    def copy(self):
        """
        Return a copy of the model.

        Returns
        -------
        BaseModel
            A copy of the model.
        """
        return copy.copy(self)

    def new_copy(self):
        """
        Return a new copy of the model, explicitly copying all the mutable attributes
        to avoid issues with shared objects.

        Returns
        -------
        BaseModel
            A new copy of the model.
        """
        model_class = type(self)
        if self.pybamm_model is None:
            model_args = {"parameter_set": self._parameter_set.copy()}
        else:
            model_args = {
                "options": self._unprocessed_model.options,
                "parameter_set": self._unprocessed_parameter_set.copy(),
                "geometry": self.pybamm_model.default_geometry.copy(),
                "submesh_types": self.pybamm_model.default_submesh_types.copy(),
                "var_pts": self.pybamm_model.default_var_pts.copy(),
                "spatial_methods": self.pybamm_model.default_spatial_methods.copy(),
                "solver": self.pybamm_model.default_solver.copy(),
                "eis": copy.copy(self.eis),
            }

        return model_class(**model_args)

    def get_parameter_info(self, print_info: bool = False):
        """
        Extracts the parameter names and types and returns them as a dictionary.
        """
        if not self.pybamm_model._built:  # noqa: SLF001
            self.pybamm_model.build_model()

        info = self.pybamm_model.get_parameter_info()

        reduced_info = dict()
        for param, param_type in info.values():
            param_name = getattr(param, "name", str(param))
            reduced_info[param_name] = param_type

        if print_info:
            for param, param_type in info.values():
                print(param, " : ", param_type)

        return reduced_info

    def cell_mass(self, parameter_set: ParameterSet = None):
        """
        Calculate the cell mass in kilograms.

        This method must be implemented by subclasses.

        Parameters
        ----------
        parameter_set : dict, optional
            A dictionary containing the parameter values necessary for the mass
            calculations.

        Raises
        ------
        NotImplementedError
            If the method has not been implemented by the subclass.
        """
        raise NotImplementedError

    def cell_volume(self, parameter_set: ParameterSet = None):
        """
        Calculate the cell volume in m3.

        This method must be implemented by subclasses.

        Parameters
        ----------
        parameter_set : dict, optional
            A dictionary containing the parameter values necessary for the volume
            calculation.

        Raises
        ------
        NotImplementedError
            If the method has not been implemented by the subclass.
        """
        raise NotImplementedError

    def approximate_capacity(self, inputs: Inputs):
        """
        Calculate a new estimate for the nominal capacity based on the theoretical energy density
        and an average voltage.

        This method must be implemented by subclasses.

        Parameters
        ----------
        inputs : Inputs
            The parameters that are the inputs of the model.

        Raises
        ------
        NotImplementedError
            If the method has not been implemented by the subclass.
        """
        raise NotImplementedError

    @property
    def built_model(self):
        return self._built_model

    @property
    def built_initial_soc(self):
        return self._built_initial_soc

    @property
    def parameter_set(self):
        return self._parameter_set

    @property
    def model_with_set_params(self):
        return self._model_with_set_params

    @property
    def geometry(self):
        return self._geometry

    @property
    def submesh_types(self):
        return self._submesh_types

    @property
    def mesh(self):
        return self._mesh

    @property
    def disc(self):
        return self._disc

    @property
    def var_pts(self):
        return self._var_pts

    @property
    def spatial_methods(self):
        return self._spatial_methods

    @property
    def solver(self):
        return self._solver

    @solver.setter
    def solver(self, solver):
        self._solver = solver.copy() if solver is not None else None<|MERGE_RESOLUTION|>--- conflicted
+++ resolved
@@ -1,10 +1,7 @@
 import copy
 from dataclasses import dataclass
-<<<<<<< HEAD
 from typing import Any, Callable, Optional, Union
-=======
-from typing import Optional, Union
->>>>>>> d414460f
+
 
 import casadi
 import numpy as np
@@ -71,14 +68,11 @@
     """
 
     def __init__(
-<<<<<<< HEAD
-        self, name="Base Model", parameter_set=None, check_params: Callable = None
-=======
         self,
         name: str = "Base Model",
         parameter_set: Optional[ParameterSet] = None,
+        check_params: Callable = None,
         eis=False,
->>>>>>> d414460f
     ):
         """
         Initialise the BaseModel with an optional name and a parameter set.
@@ -87,9 +81,9 @@
         ----------
         name : str, optional
             The name given to the model instance.
-<<<<<<< HEAD
-        parameter_set : dict | pybamm.ParameterValues, optional
-            Parameter set to run the model with
+        parameter_set : pybop.ParameterSet, optional
+            A PyBOP ParameterSet, PyBaMM ParameterValues object or a dictionary containing the
+            parameter values.
         check_params : Callable, optional
             A compatibility check for the model parameters. Function, with
             signature
@@ -99,10 +93,6 @@
                 )
             Returns true if parameters are valid, False otherwise. Can be
             used to impose constraints on valid parameters.
-=======
-        parameter_set : pybop.ParameterSet, optional
-            A PyBOP ParameterSet, PyBaMM ParameterValues object or a dictionary containing the
-            parameter values.
 
         Additional Attributes
         ---------------------
@@ -115,7 +105,6 @@
         allow_infeasible_solutions : bool, optional
             If True, parameter values will be simulated whether or not they are feasible
             (default: True).
->>>>>>> d414460f
         """
         self.name = name
         self.eis = eis
@@ -126,12 +115,8 @@
         elif isinstance(parameter_set, pybamm.ParameterValues):
             self._parameter_set = parameter_set.copy()
         else:  # a pybop parameter set
-<<<<<<< HEAD
-            self._parameter_set = pybamm.ParameterValues(parameter_set.params)
+            self._parameter_set = pybamm.ParameterValues(parameter_set.params).copy()
         self.param_checker = check_params
-=======
-            self._parameter_set = pybamm.ParameterValues(parameter_set.params).copy()
->>>>>>> d414460f
 
         self.pybamm_model = None
         self.parameters = Parameters()
