import copy
from dataclasses import dataclass
from typing import Any, Optional, Union

import casadi
import numpy as np
import pybamm

from pybop import Dataset, Experiment, Parameters, ParameterSet
from pybop.parameters.parameter import Inputs


@dataclass
class TimeSeriesState:
    """
    The current state of a time series model that is a pybamm model.
    """

    sol: pybamm.Solution
    inputs: Inputs
    t: float = 0.0

    def as_ndarray(self) -> np.ndarray:
        ncol = self.sol.y.shape[1]
        if ncol > 1:
            y = self.sol.y[:, -1]
        else:
            y = self.sol.y
        if isinstance(y, casadi.DM):
            y = y.full()
        return y

    def __len__(self):
        return self.sol.y.shape[0]


class BaseModel:
    """
    A base class for constructing and simulating models using PyBaMM.

    This class serves as a foundation for building specific models in PyBaMM.
    It provides methods to set up the model, define parameters, and perform
    simulations. The class is designed to be subclassed for creating models
    with custom behaviour.

    """

    def __init__(self, name="Base Model", parameter_set=None):
        """
        Initialize the BaseModel with an optional name.

        Parameters
        ----------
        name : str, optional
            The name given to the model instance.
        """
        self.name = name
        if parameter_set is None:
            self._parameter_set = None
        elif isinstance(parameter_set, dict):
            self._parameter_set = pybamm.ParameterValues(parameter_set)
        elif isinstance(parameter_set, pybamm.ParameterValues):
            self._parameter_set = parameter_set
        else:  # a pybop parameter set
            self._parameter_set = pybamm.ParameterValues(parameter_set.params)

        self.pybamm_model = None
        self.parameters = Parameters()
        self.dataset = None
        self.signal = None
        self.additional_variables = []
        self.rebuild_parameters = {}
        self.standard_parameters = {}
        self.param_check_counter = 0
        self.allow_infeasible_solutions = True

    def build(
        self,
        dataset: Dataset = None,
        parameters: Union[Parameters, dict] = None,
        check_model: bool = True,
        init_soc: Optional[float] = None,
    ) -> None:
        """
        Construct the PyBaMM model if not already built, and set parameters.

        This method initializes the model components, applies the given parameters,
        sets up the mesh and discretisation if needed, and prepares the model
        for simulations.

        Parameters
        ----------
        dataset : pybamm.Dataset, optional
            The dataset to be used in the model construction.
        parameters : pybop.Parameters or Dict, optional
            A pybop Parameters class or dictionary containing parameter values to apply to the model.
        check_model : bool, optional
            If True, the model will be checked for correctness after construction.
        init_soc : float, optional
            The initial state of charge to be used in simulations.
        """
        self.dataset = dataset
        if parameters is not None:
            self.parameters = parameters
            self.classify_and_update_parameters(self.parameters)

        if init_soc is not None:
            self.set_init_soc(init_soc)

        if self._built_model:
            return

        elif self.pybamm_model.is_discretised:
            self._model_with_set_params = self.pybamm_model
            self._built_model = self.pybamm_model

        else:
            if not self.pybamm_model._built:  # noqa: SLF001
                self.pybamm_model.build_model()
            self.set_params()

            self._mesh = pybamm.Mesh(self.geometry, self.submesh_types, self.var_pts)
            self._disc = pybamm.Discretisation(
                mesh=self.mesh,
                spatial_methods=self.spatial_methods,
                check_model=check_model,
            )
            self._built_model = self._disc.process_model(
                self._model_with_set_params, inplace=False
            )

            # Clear solver and setup model
            self._solver._model_set_up = {}  # noqa: SLF001

        self.n_states = self._built_model.len_rhs_and_alg  # len_rhs + len_alg

    def set_init_soc(self, init_soc: float):
        """
        Set the initial state of charge for the battery model.

        Parameters
        ----------
        init_soc : float
            The initial state of charge to be used in the model.
        """
        if self._built_initial_soc != init_soc:
            # reset
            self._model_with_set_params = None
            self._built_model = None
            self.op_conds_to_built_models = None
            self.op_conds_to_built_solvers = None

        param = self.pybamm_model.param
        self._parameter_set = (
            self._unprocessed_parameter_set.set_initial_stoichiometries(
                init_soc, param=param, inplace=False
            )
        )
        # Save solved initial SOC in case we need to rebuild the model
        self._built_initial_soc = init_soc

    def set_params(self, rebuild=False):
        """
        Assign the parameters to the model.

        This method processes the model with the given parameters, sets up
        the geometry, and updates the model instance.
        """
        if self.model_with_set_params and not rebuild:
            return

        # Mark any simulation inputs in the parameter set
        for key in self.standard_parameters.keys():
            self._parameter_set[key] = "[input]"

        if self.dataset is not None and (not self.rebuild_parameters or not rebuild):
            if (
                self.parameters is None
                or "Current function [A]" not in self.parameters.keys()
            ):
                self._parameter_set["Current function [A]"] = pybamm.Interpolant(
                    self.dataset["Time [s]"],
                    self.dataset["Current function [A]"],
                    pybamm.t,
                )
                # Set t_eval
                self.time_data = self._parameter_set["Current function [A]"].x[0]

        self._model_with_set_params = self._parameter_set.process_model(
            self._unprocessed_model, inplace=False
        )
        if self.geometry is not None:
            self._parameter_set.process_geometry(self.geometry)
        self.pybamm_model = self._model_with_set_params

    def rebuild(
        self,
        dataset: Dataset = None,
        parameters: Union[Parameters, dict] = None,
        parameter_set: ParameterSet = None,
        check_model: bool = True,
        init_soc: Optional[float] = None,
    ) -> None:
        """
        Rebuild the PyBaMM model for a given parameter set.

        This method requires the self.build() method to be called first, and
        then rebuilds the model for a given parameter set. Specifically,
        this method applies the given parameters, sets up the mesh and
        discretisation if needed, and prepares the model for simulations.

        Parameters
        ----------
        dataset : pybamm.Dataset, optional
            The dataset to be used in the model construction.
        parameters : pybop.Parameters or Dict, optional
            A pybop Parameters class or dictionary containing parameter values to apply to the model.
        parameter_set : pybop.parameter_set, optional
            A PyBOP parameter set object or a dictionary containing the parameter values.
        check_model : bool, optional
            If True, the model will be checked for correctness after construction.
        init_soc : float, optional
            The initial state of charge to be used in simulations.
        """
        self.dataset = dataset

        if parameters is not None:
            self.classify_and_update_parameters(parameters)

        if init_soc is not None:
            self.set_init_soc(init_soc)

        if self._built_model is None:
            raise ValueError("Model must be built before calling rebuild")

        self.set_params(rebuild=True)
        self._mesh = pybamm.Mesh(self.geometry, self.submesh_types, self.var_pts)
        self._disc = pybamm.Discretisation(
            mesh=self.mesh,
            spatial_methods=self.spatial_methods,
            check_model=check_model,
        )
        self._built_model = self._disc.process_model(
            self._model_with_set_params, inplace=False
        )

        # Clear solver and setup model
        self._solver._model_set_up = {}  # noqa: SLF001

    def classify_and_update_parameters(self, parameters: Parameters):
        """
        Update the parameter values according to their classification as either
        'rebuild_parameters' which require a model rebuild and
        'standard_parameters' which do not.

        Parameters
        ----------
        parameters : pybop.Parameters

        """
        if parameters is None:
            self.parameters = Parameters()
        else:
            self.parameters = parameters

        parameter_dictionary = self.parameters.as_dict()

        rebuild_parameters = {
            param: parameter_dictionary[param]
            for param in parameter_dictionary
            if param in self.geometric_parameters
        }
        standard_parameters = {
            param: parameter_dictionary[param]
            for param in parameter_dictionary
            if param not in self.geometric_parameters
        }

        self.rebuild_parameters.update(rebuild_parameters)
        self.standard_parameters.update(standard_parameters)

        # Update the parameter set and geometry for rebuild parameters
        if self.rebuild_parameters:
            self._parameter_set.update(self.rebuild_parameters)
            self._unprocessed_parameter_set = self._parameter_set
            self.geometry = self.pybamm_model.default_geometry

        # Update the list of parameter names and number of parameters
        self._n_parameters = len(self.parameters)

    def reinit(
        self, inputs: Inputs, t: float = 0.0, x: Optional[np.ndarray] = None
    ) -> TimeSeriesState:
        """
        Initialises the solver with the given inputs and returns the initial state of the problem
        """
        if self._built_model is None:
            raise ValueError("Model must be built before calling reinit")

        inputs = self.parameters.verify(inputs)

        self._solver.set_up(self._built_model, inputs=inputs)

        if x is None:
            x = self._built_model.y0

        sol = pybamm.Solution([np.asarray([t])], [x], self._built_model, inputs)

        return TimeSeriesState(sol=sol, inputs=inputs, t=t)

    def get_state(self, inputs: Inputs, t: float, x: np.ndarray) -> TimeSeriesState:
        """
        Returns the given state for the problem (inputs are assumed constant since last reinit)
        """
        if self._built_model is None:
            raise ValueError("Model must be built before calling get_state")

        sol = pybamm.Solution([np.asarray([t])], [x], self._built_model, inputs)

        return TimeSeriesState(sol=sol, inputs=inputs, t=t)

    def step(self, state: TimeSeriesState, time: np.ndarray) -> TimeSeriesState:
        """
        Step forward in time from the given state until the given time.

        Parameters
        ----------
        state : TimeSeriesState
            The current state of the model
        time : np.ndarray
            The time to simulate the system until (in whatever time units the model is in)
        """
        dt = time - state.t
        new_sol = self._solver.step(
            state.sol, self.built_model, dt, npts=2, inputs=state.inputs, save=False
        )
        return TimeSeriesState(sol=new_sol, inputs=state.inputs, t=time)

    def simulate(
        self, inputs: Inputs, t_eval: np.array
    ) -> dict[str, np.ndarray[np.float64]]:
        """
        Execute the forward model simulation and return the result.

        Parameters
        ----------
        inputs : Inputs
            The input parameters for the simulation.
        t_eval : array-like
            An array of time points at which to evaluate the solution.

        Returns
        -------
        array-like
            The simulation result corresponding to the specified signal.

        Raises
        ------
        ValueError
            If the model has not been built before simulation.
        """
        inputs = self.parameters.verify(inputs)

        if self._built_model is None:
            raise ValueError("Model must be built before calling simulate")
        else:
            if self.rebuild_parameters and not self.standard_parameters:
                sol = self.solver.solve(self.built_model, t_eval=t_eval)

            else:
                if self.check_params(
                    inputs=inputs,
                    allow_infeasible_solutions=self.allow_infeasible_solutions,
                ):
                    try:
                        sol = self.solver.solve(
                            self.built_model, inputs=inputs, t_eval=t_eval
                        )
                    except Exception as e:
                        print(f"Error: {e}")
                        return {signal: [np.inf] for signal in self.signal}
                else:
                    return {signal: [np.inf] for signal in self.signal}

            y = {
                signal: sol[signal].data
                for signal in (self.signal + self.additional_variables)
            }

            return y

    def simulateS1(self, inputs: Inputs, t_eval: np.array):
        """
        Perform the forward model simulation with sensitivities.

        Parameters
        ----------
        inputs : Inputs
            The input parameters for the simulation.
        t_eval : array-like
            An array of time points at which to evaluate the solution and its
            sensitivities.

        Returns
        -------
        tuple
            A tuple containing the simulation result and the sensitivities.

        Raises
        ------
        ValueError
            If the model has not been built before simulation.
        """
        inputs = self.parameters.verify(inputs)

        if self._built_model is None:
            raise ValueError("Model must be built before calling simulate")
        else:
            if self.rebuild_parameters:
                raise ValueError(
                    "Cannot use sensitivies for parameters which require a model rebuild"
                )

            if self.check_params(
                inputs=inputs,
                allow_infeasible_solutions=self.allow_infeasible_solutions,
            ):
                try:
                    sol = self._solver.solve(
                        self.built_model,
                        inputs=inputs,
                        t_eval=t_eval,
                        calculate_sensitivities=True,
                    )
                    y = {signal: sol[signal].data for signal in self.signal}

                    # Extract the sensitivities and stack them along a new axis for each signal
                    dy = np.empty(
                        (
                            sol[self.signal[0]].data.shape[0],
                            self.n_outputs,
                            self._n_parameters,
                        )
                    )

                    for i, signal in enumerate(self.signal):
                        dy[:, i, :] = np.stack(
                            [
                                sol[signal].sensitivities[key].toarray()[:, 0]
                                for key in self.parameters.keys()
                            ],
                            axis=-1,
                        )

                    return y, dy
                except Exception as e:
                    print(f"Error: {e}")
                    return {signal: [np.inf] for signal in self.signal}, [np.inf]

            else:
                return {signal: [np.inf] for signal in self.signal}, [np.inf]

    def predict(
        self,
        inputs: Optional[Inputs] = None,
        t_eval: Optional[np.array] = None,
        parameter_set: Optional[ParameterSet] = None,
        experiment: Optional[Experiment] = None,
        init_soc: Optional[float] = None,
    ) -> dict[str, np.ndarray[np.float64]]:
        """
        Solve the model using PyBaMM's simulation framework and return the solution.

        This method sets up a PyBaMM simulation by configuring the model, parameters, experiment
        or time vector, and initial state of charge (if provided). Either 't_eval' or 'experiment'
        must be provided. It then solves the simulation and returns the resulting solution object.

        Parameters
        ----------
        inputs : Inputs, optional
            Input parameters for the simulation. Defaults to None, indicating that the
            default parameters should be used.
        t_eval : array-like, optional
            An array of time points at which to evaluate the solution. Defaults to None,
            which means the time points need to be specified within experiment or elsewhere.
        parameter_set : pybamm.ParameterValues, optional
            A PyBaMM ParameterValues object or a dictionary containing the parameter values
            to use for the simulation. Defaults to the model's current ParameterValues if None.
        experiment : pybamm.Experiment, optional
            A PyBaMM Experiment object specifying the experimental conditions under which
            the simulation should be run. Defaults to None, indicating no experiment.
        init_soc : float, optional
            The initial state of charge for the simulation, as a fraction (between 0 and 1).
            Defaults to None.

        Returns
        -------
        pybamm.Solution
            The solution object returned after solving the simulation.

        Raises
        ------
        ValueError
            If the model has not been configured properly before calling this method or
            if PyBaMM models are not supported by the current simulation method.

        """
<<<<<<< HEAD
        inputs = self.parameters.verify(inputs)

        if not self.pybamm_model._built:  # noqa: SLF001
            self.pybamm_model.build_model()
=======
        if self._unprocessed_model is None:
            raise ValueError(
                "The predict method currently only supports PyBaMM models."
            )
        elif not self._unprocessed_model._built:
            self._unprocessed_model.build_model()
>>>>>>> ebb03e41

        parameter_set = parameter_set or self._unprocessed_parameter_set
        if inputs is not None:
            inputs = self.parameters.verify(inputs)
            parameter_set.update(inputs)

        if init_soc is not None and isinstance(
            self.pybamm_model, pybamm.equivalent_circuit.Thevenin
        ):
            parameter_set["Initial SoC"] = init_soc
            init_soc = None

        if self.check_params(
            parameter_set=parameter_set,
            allow_infeasible_solutions=self.allow_infeasible_solutions,
        ):
            if experiment is not None:
                return pybamm.Simulation(
                    model=self._unprocessed_model,
                    experiment=experiment,
                    parameter_values=parameter_set,
                ).solve(initial_soc=init_soc)
            elif t_eval is not None:
                return pybamm.Simulation(
                    model=self._unprocessed_model,
                    parameter_values=parameter_set,
                ).solve(t_eval=t_eval, initial_soc=init_soc)
            else:
                raise ValueError(
                    "The predict method requires either an experiment or "
                    "t_eval to be specified."
                )

        else:
            return [np.inf]

    def check_params(
        self,
        inputs: Optional[Inputs] = None,
        parameter_set: Optional[ParameterSet] = None,
        allow_infeasible_solutions: bool = True,
    ):
        """
        Check compatibility of the model parameters.

        Parameters
        ----------
        inputs : Inputs
            The input parameters for the simulation.
        parameter_set : pybop.parameter_set, optional
            A PyBOP parameter set object or a dictionary containing the parameter values.
        allow_infeasible_solutions : bool, optional
            If True, infeasible parameter values will be allowed in the optimisation (default: True).

        Returns
        -------
        bool
            A boolean which signifies whether the parameters are compatible.

        """
        inputs = self.parameters.verify(inputs) or {}
        parameter_set = parameter_set or self._parameter_set

        return self._check_params(
            inputs=inputs,
            parameter_set=parameter_set,
            allow_infeasible_solutions=allow_infeasible_solutions,
        )

    def _check_params(
        self,
        inputs: Inputs,
        parameter_set: ParameterSet,
        allow_infeasible_solutions: bool = True,
    ):
        """
        A compatibility check for the model parameters which can be implemented by subclasses
        if required, otherwise it returns True by default.

        Parameters
        ----------
        inputs : Inputs
            The input parameters for the simulation.
        parameter_set : pybop.parameter_set
            A PyBOP parameter set object or a dictionary containing the parameter values.
        allow_infeasible_solutions : bool, optional
            If True, infeasible parameter values will be allowed in the optimisation (default: True).

        Returns
        -------
        bool
            A boolean which signifies whether the parameters are compatible.
        """
        return True

    def copy(self):
        """
        Return a copy of the model.

        Returns
        -------
        BaseModel
            A copy of the model.
        """
        return copy.copy(self)

    def get_parameter_info(self, print_info: bool = False):
        """
        Extracts the parameter names and types and returns them as a dictionary.
        """
        if not self.pybamm_model._built:  # noqa: SLF001
            self.pybamm_model.build_model()

        info = self.pybamm_model.get_parameter_info()

        reduced_info = dict()
        for param, param_type in info.values():
            param_name = getattr(param, "name", str(param))
            reduced_info[param_name] = param_type

        if print_info:
            for param, param_type in info.values():
                print(param, " : ", param_type)

        return reduced_info

    def cell_mass(self, parameter_set: ParameterSet = None):
        """
        Calculate the cell mass in kilograms.

        This method must be implemented by subclasses.

        Parameters
        ----------
        parameter_set : dict, optional
            A dictionary containing the parameter values necessary for the mass
            calculations.

        Raises
        ------
        NotImplementedError
            If the method has not been implemented by the subclass.
        """
        raise NotImplementedError

    def cell_volume(self, parameter_set: ParameterSet = None):
        """
        Calculate the cell volume in m3.

        This method must be implemented by subclasses.

        Parameters
        ----------
        parameter_set : dict, optional
            A dictionary containing the parameter values necessary for the volume
            calculation.

        Raises
        ------
        NotImplementedError
            If the method has not been implemented by the subclass.
        """
        raise NotImplementedError

    def approximate_capacity(self, inputs: Inputs):
        """
        Calculate a new estimate for the nominal capacity based on the theoretical energy density
        and an average voltage.

        This method must be implemented by subclasses.

        Parameters
        ----------
        inputs : Inputs
            The parameters that are the inputs of the model.

        Raises
        ------
        NotImplementedError
            If the method has not been implemented by the subclass.
        """
        raise NotImplementedError

    @property
    def built_model(self):
        return self._built_model

    @built_model.setter
    def built_model(self, built_model):
        self._built_model = built_model if built_model is not None else None

    @property
    def built_initial_soc(self):
        return self._built_initial_soc

    @built_initial_soc.setter
    def built_initial_soc(self, built_initial_soc):
        self._built_initial_soc = (
            built_initial_soc if built_initial_soc is not None else None
        )

    @property
    def parameter_set(self):
        return self._parameter_set

    @parameter_set.setter
    def parameter_set(self, parameter_set):
        self._parameter_set = parameter_set.copy() if parameter_set is not None else {}

    @property
    def model_with_set_params(self):
        return self._model_with_set_params

    @model_with_set_params.setter
    def model_with_set_params(self, model_with_set_params):
        self._model_with_set_params = (
            model_with_set_params.copy() if model_with_set_params is not None else None
        )

    @property
    def geometry(self):
        return self._geometry

    @geometry.setter
    def geometry(self, geometry: Optional[pybamm.Geometry]):
        self._geometry = geometry.copy() if geometry is not None else None

    @property
    def submesh_types(self):
        return self._submesh_types

    @submesh_types.setter
    def submesh_types(self, submesh_types: Optional[dict[str, Any]]):
        self._submesh_types = (
            submesh_types.copy() if submesh_types is not None else None
        )

    @property
    def mesh(self):
        return self._mesh

    @mesh.setter
    def mesh(self, mesh):
        self._mesh = mesh if mesh is not None else None

    @property
    def disc(self):
        return self._disc

    @disc.setter
    def disc(self, disc):
        self._disc = disc if disc is not None else None

    @property
    def var_pts(self):
        return self._var_pts

    @var_pts.setter
    def var_pts(self, var_pts: Optional[dict[str, int]]):
        self._var_pts = var_pts.copy() if var_pts is not None else None

    @property
    def spatial_methods(self):
        return self._spatial_methods

    @spatial_methods.setter
    def spatial_methods(self, spatial_methods: Optional[dict[str, Any]]):
        self._spatial_methods = (
            spatial_methods.copy() if spatial_methods is not None else None
        )

    @property
    def solver(self):
        return self._solver

    @solver.setter
    def solver(self, solver):
        self._solver = solver.copy() if solver is not None else None<|MERGE_RESOLUTION|>--- conflicted
+++ resolved
@@ -505,19 +505,12 @@
             if PyBaMM models are not supported by the current simulation method.
 
         """
-<<<<<<< HEAD
-        inputs = self.parameters.verify(inputs)
-
-        if not self.pybamm_model._built:  # noqa: SLF001
-            self.pybamm_model.build_model()
-=======
         if self._unprocessed_model is None:
             raise ValueError(
                 "The predict method currently only supports PyBaMM models."
             )
-        elif not self._unprocessed_model._built:
+        elif not self._unprocessed_model._built:  # noqa: SLF001
             self._unprocessed_model.build_model()
->>>>>>> ebb03e41
 
         parameter_set = parameter_set or self._unprocessed_parameter_set
         if inputs is not None:
