import copy
from dataclasses import dataclass
from typing import Callable, Optional, Union

import casadi
import numpy as np
import pybamm
from scipy.sparse import csc_matrix
from scipy.sparse.linalg import spsolve

from pybop import Dataset, Experiment, Parameters, ParameterSet, SymbolReplacer
from pybop.parameters.parameter import Inputs


@dataclass
class TimeSeriesState:
    """
    The current state of a time series model that is a pybamm model.
    """

    sol: pybamm.Solution
    inputs: Inputs
    t: float = 0.0

    def as_ndarray(self) -> np.ndarray:
        ncol = self.sol.y.shape[1]
        if ncol > 1:
            y = self.sol.y[:, -1]
        else:
            y = self.sol.y
        if isinstance(y, casadi.DM):
            y = y.full()
        return y

    def __len__(self):
        return self.sol.y.shape[0]


class BaseModel:
    """
    A base class for constructing and simulating models using PyBaMM.

    This class serves as a foundation for constructing models based on PyBaMM models. It
    provides methods to set up the model, define parameters, and perform simulations. The
    class is designed to be subclassed for creating models with custom behaviour.

    This class is based on PyBaMM's Simulation class. A PyBOP model is set up via a
    similar 3-step process. The `pybamm_model` attributes echoes the `model` attribute of
    a simulation, which tracks the model through the build process. Firstly, note that a
    PyBaMM `model` must first be built via `build_model` before a simulation or PyBOP
    model can be built. The 3-step process is then as follows.

    The `pybamm_model` attribute is first defined as an instance of the imported PyBaMM
    model, using any given model options. This initial version of the model is saved as
    the `_unprocessed_model` for future reference. Next, the type of each parameter in
    the parameter set as well as the geometry of the model is set. Parameters may be set
    as an input, interpolant, functional or just a standard PyBaMM parameter. This
    version of the model is referred to as the `model_with_set_params`. After its
    creation, the `pybamm_model` attribute is updated to point at this version of the
    model. Finally, the model required for simulations is built by defining the mesh and
    processing the discretisation. The complete model is referred to as the `built_model`
    and this version is used to run simulations.

    In order to rebuild a model with a different initial state or geometry, the
    `built_model` and the `model_with_set_params` must be cleared and the `pybamm_model`
    reset to the `unprocessed_model` in order to start the build process again.
    """

    def __init__(
        self,
        name: str = "Base Model",
        parameter_set: Optional[ParameterSet] = None,
        check_params: Callable = None,
        eis=False,
    ):
        """
        Initialise the BaseModel with an optional name and a parameter set.

        Parameters
        ----------
        name : str, optional
            The name given to the model instance.
<<<<<<< HEAD
        parameter_set : Union[pybop.ParameterSet, pybamm.ParameterValues], optional
            A dict-like object containing the parameter values.
=======
        parameter_set : pybop.ParameterSet, optional
            A PyBOP ParameterSet, PyBaMM ParameterValues object or a dictionary containing the
            parameter values.
        check_params : Callable, optional
            A compatibility check for the model parameters. Function, with
            signature
                check_params(
                    inputs: dict,
                    allow_infeasible_solutions: bool, optional
                )
            Returns true if parameters are valid, False otherwise. Can be
            used to impose constraints on valid parameters.
>>>>>>> cd07b146

        Additional Attributes
        ---------------------
        pybamm_model : pybamm.BaseModel
            An instance of a PyBaMM model.
        parameters : pybop.Parameters
            The input parameters.
        param_check_counter : int
            A counter for the number of parameter checks (default: 0).
        allow_infeasible_solutions : bool, optional
            If True, parameter values will be simulated whether or not they are feasible
            (default: True).
        """
        self.name = name
        self.eis = eis
        if parameter_set is None:
            self._parameter_set = None
        elif isinstance(parameter_set, dict):
            self._parameter_set = pybamm.ParameterValues(parameter_set).copy()
        elif isinstance(parameter_set, pybamm.ParameterValues):
            self._parameter_set = parameter_set.copy()
        else:  # a pybop parameter set
            self._parameter_set = pybamm.ParameterValues(parameter_set.params).copy()
        self.param_checker = check_params

        self.pybamm_model = None
        self.parameters = Parameters()
        self.param_check_counter = 0
        self.allow_infeasible_solutions = True

    def build(
        self,
        parameters: Union[Parameters, dict] = None,
        inputs: Optional[Inputs] = None,
        initial_state: Optional[dict] = None,
        dataset: Optional[Dataset] = None,
        check_model: bool = True,
    ) -> None:
        """
        Construct the PyBaMM model, if not already built or if there are changes to any
        `rebuild_parameters` or the initial state.

        This method initializes the model components, applies the given parameters,
        sets up the mesh and discretisation if needed, and prepares the model
        for simulations.

        Parameters
        ----------
        parameters : pybop.Parameters or Dict, optional
            A pybop Parameters class or dictionary containing parameter values to apply to the model.
        inputs : Inputs
            The input parameters to be used when building the model.
        initial_state : dict, optional
            A valid initial state, e.g. the initial state of charge or open-circuit voltage.
            Defaults to None, indicating that the existing initial state of charge (for an ECM)
            or initial concentrations (for an EChem model) will be used.
        dataset : pybop.Dataset or dict, optional
            The dataset to be used in the model construction.
        check_model : bool, optional
            If True, the model will be checked for correctness after construction.
        """
        if parameters is not None or inputs is not None:
            # Classify parameters and clear the model if rebuild required
            inputs = self.classify_parameters(parameters, inputs=inputs)

        if initial_state is not None:
            # Clear the model if rebuild required (currently if any initial state)
            self.set_initial_state(initial_state, inputs=inputs)

        if not self.pybamm_model._built:  # noqa: SLF001
            self.pybamm_model.build_model()

        if self.eis:
            self.set_up_for_eis(self.pybamm_model)
            self._parameter_set["Current function [A]"] = 0

            V_scale = getattr(self.pybamm_model.variables["Voltage [V]"], "scale", 1)
            I_scale = getattr(self.pybamm_model.variables["Current [A]"], "scale", 1)
            self.z_scale = self._parameter_set.evaluate(V_scale / I_scale)

        if dataset is not None and not self.eis:
            self.set_current_function(dataset)

        if self._built_model:
            return
        elif self.pybamm_model.is_discretised:
            self._model_with_set_params = self.pybamm_model
            self._built_model = self.pybamm_model
        else:
            self.set_parameters()
            self._mesh = pybamm.Mesh(self.geometry, self.submesh_types, self.var_pts)
            self._disc = pybamm.Discretisation(
                mesh=self.mesh,
                spatial_methods=self.spatial_methods,
                check_model=check_model,
            )
            self._built_model = self._disc.process_model(
                self._model_with_set_params, inplace=False
            )

            # Clear solver and setup model
            self._solver._model_set_up = {}  # noqa: SLF001

        self.n_states = self._built_model.len_rhs_and_alg  # len_rhs + len_alg

    def convert_to_pybamm_initial_state(self, initial_state: dict):
        """
        Convert an initial state of charge into a float and an initial open-circuit
        voltage into a string ending in "V".

        Parameters
        ----------
        initial_state : dict
            A valid initial state, e.g. the initial state of charge or open-circuit voltage.

        Returns
        -------
        float or str
            If float, this value is used as the initial state of charge (as a decimal between 0
            and 1). If str ending in "V", this value is used as the initial open-circuit voltage.

        Raises
        ------
        ValueError
            If the input is not a dictionary with a single, valid key.
        """
        if len(initial_state) > 1:
            raise ValueError("Expecting only one initial state.")
        elif "Initial SoC" in initial_state.keys():
            return initial_state["Initial SoC"]
        elif "Initial open-circuit voltage [V]" in initial_state.keys():
            return str(initial_state["Initial open-circuit voltage [V]"]) + "V"
        else:
            raise ValueError(f'Unrecognised initial state: "{list(initial_state)[0]}"')

    def set_initial_state(self, initial_state: dict, inputs: Optional[Inputs] = None):
        """
        Set the initial state of charge or concentrations for the battery model.

        Parameters
        ----------
        initial_state : dict
            A valid initial state, e.g. the initial state of charge or open-circuit voltage.
        inputs : Inputs
            The input parameters to be used when building the model.
        """
        self.clear()

        initial_state = self.convert_to_pybamm_initial_state(initial_state)

        if isinstance(self.pybamm_model, pybamm.equivalent_circuit.Thevenin):
            initial_state = self.get_initial_state(initial_state, inputs=inputs)
            self._unprocessed_parameter_set.update({"Initial SoC": initial_state})

        else:
            if not self.pybamm_model._built:  # noqa: SLF001
                self.pybamm_model.build_model()

            # Temporary construction of attributes for PyBaMM
            self.model = self._model = self.pybamm_model
            self._unprocessed_parameter_values = self._unprocessed_parameter_set

            # Set initial state via PyBaMM's Simulation class
            pybamm.Simulation.set_initial_soc(self, initial_state, inputs=inputs)

            # Update the default parameter set for consistency
            self._unprocessed_parameter_set = self._parameter_values

            # Clear the pybamm objects
            del self.model  # can be removed after PyBaMM's next release, fixed with pybamm-team/PyBaMM#4319
            del self._model
            del self._unprocessed_parameter_values
            del self._parameter_values

        # Use a copy of the updated default parameter set
        self._parameter_set = self._unprocessed_parameter_set.copy()

    def set_current_function(self, dataset: Union[Dataset, dict]):
        """
        Update the input current function according to the data.

        Parameters
        ----------
        dataset : pybop.Dataset or dict, optional
            The dataset to be used in the model construction.
        """
        if "Current function [A]" in self._parameter_set.keys():
            if "Current function [A]" not in self.parameters.keys():
                current = pybamm.Interpolant(
                    dataset["Time [s]"],
                    dataset["Current function [A]"],
                    pybamm.t,
                )
                # Update both the active and unprocessed parameter sets for consistency
                self._parameter_set["Current function [A]"] = current
                self._unprocessed_parameter_set["Current function [A]"] = current

    def set_parameters(self):
        """
        Assign the parameters to the model.

        This method processes the model with the given parameters, sets up
        the geometry, and updates the model instance.
        """
        if self._model_with_set_params:
            return

        self._model_with_set_params = self._parameter_set.process_model(
            self._unprocessed_model, inplace=False
        )
        self._parameter_set.process_geometry(self._geometry)
        self.pybamm_model = self._model_with_set_params

    def set_up_for_eis(self, model):
        """
        Set up the model for electrochemical impedance spectroscopy (EIS) simulations.

        This method sets up the model for EIS simulations by adding the necessary
        algebraic equations and variables to the model.
        Originally developed by pybamm-eis: https://github.com/pybamm-team/pybamm-eis

        Parameters
        ----------
        model : pybamm.Model
            The PyBaMM model to be used for EIS simulations.
        """
        V_cell = pybamm.Variable("Voltage variable [V]")
        model.variables["Voltage variable [V]"] = V_cell
        V = model.variables["Voltage [V]"]

        # Add algebraic equation for the voltage
        model.algebraic[V_cell] = V_cell - V
        model.initial_conditions[V_cell] = model.param.ocv_init

        # Create the FunctionControl submodel and extract variables
        external_circuit_variables = pybamm.external_circuit.FunctionControl(
            model.param, None, model.options, control="algebraic"
        ).get_fundamental_variables()

        # Perform the replacement
        symbol_replacement_map = {
            model.variables[name]: variable
            for name, variable in external_circuit_variables.items()
        }

        # Don't replace initial conditions, as these should not contain
        # Variable objects
        replacer = SymbolReplacer(
            symbol_replacement_map, process_initial_conditions=False
        )
        replacer.process_model(model, inplace=True)

        # Add an algebraic equation for the current density variable
        # External circuit submodels are always equations on the current
        I_cell = model.variables["Current variable [A]"]
        I = model.variables["Current [A]"]
        I_applied = pybamm.FunctionParameter(
            "Current function [A]", {"Time [s]": pybamm.t}
        )
        model.algebraic[I_cell] = I - I_applied
        model.initial_conditions[I_cell] = 0

    def clear(self):
        """
        Clear any built PyBaMM model.
        """
        self._model_with_set_params = None
        self._built_model = None
        self._built_initial_soc = None
        self._mesh = None
        self._disc = None

    def classify_parameters(
        self, parameters: Optional[Parameters] = None, inputs: Optional[Inputs] = None
    ):
        """
        Check for any 'rebuild_parameters' which require a model rebuild and
        update the unprocessed_parameter_set if a rebuild is required.

        Parameters
        ----------
        parameters : Parameters, optional
            The optimisation parameters. Defaults to None, resulting in the internal
            `pybop.Parameters` object to be used.
        inputs : Inputs, optional
            The input parameters for the simulation (default: None).
        """
        self.parameters = parameters or self.parameters

        # Compile all parameters and inputs
        parameter_dictionary = self.parameters.as_dict()
        parameter_dictionary.update(inputs or {})

        rebuild_parameters = {
            param: parameter_dictionary[param]
            for param in parameter_dictionary
            if param in self.geometric_parameters
        }
        standard_parameters = {
            param: parameter_dictionary[param]
            for param in parameter_dictionary
            if param not in self.geometric_parameters
        }

        # Mark any standard parameters in the active parameter set and pass as inputs
        for key in standard_parameters.keys():
            self._parameter_set[key] = "[input]"

        # Clear any built model, update the parameter set and geometry if rebuild required
        if rebuild_parameters:
            requires_rebuild = False
            # A rebuild is required if any of the rebuild parameter values have changed
            for key, value in rebuild_parameters.items():
                if value != self._unprocessed_parameter_set[key]:
                    requires_rebuild = True
            if requires_rebuild:
                self.clear()
                self._geometry = self.pybamm_model.default_geometry
                # Update both the active and unprocessed parameter sets for consistency
                self._parameter_set.update(rebuild_parameters)
                self._unprocessed_parameter_set.update(rebuild_parameters)

        return standard_parameters

    def reinit(
        self, inputs: Inputs, t: float = 0.0, x: Optional[np.ndarray] = None
    ) -> TimeSeriesState:
        """
        Initialises the solver with the given inputs and returns the initial state of the problem
        """
        if self._built_model is None:
            raise ValueError("Model must be built before calling reinit")

        inputs = self.parameters.verify(inputs)

        self._solver.set_up(self._built_model, inputs=inputs)

        if x is None:
            x = self._built_model.y0

        return self.get_state(inputs, t, x)

    def get_state(self, inputs: Inputs, t: float, x: np.ndarray) -> TimeSeriesState:
        """
        Returns the given state for the problem (inputs are assumed constant since last reinit)
        """
        if self._built_model is None:
            raise ValueError("Model must be built before calling get_state")

        sol = pybamm.Solution([np.asarray([t])], [x], self._built_model, inputs)

        return TimeSeriesState(sol=sol, inputs=inputs, t=t)

    def step(self, state: TimeSeriesState, time: np.ndarray) -> TimeSeriesState:
        """
        Step forward in time from the given state until the given time.

        Parameters
        ----------
        state : TimeSeriesState
            The current state of the model
        time : np.ndarray
            The time to simulate the system until (in whatever time units the model is in)
        """
        dt = time - state.t
        new_sol = self._solver.step(
            state.sol, self._built_model, dt, npts=2, inputs=state.inputs, save=False
        )
        return TimeSeriesState(sol=new_sol, inputs=state.inputs, t=time)

    def simulate(
        self, inputs: Inputs, t_eval: np.array, initial_state: Optional[dict] = None
    ) -> Union[pybamm.Solution, list[np.float64]]:
        """
        Execute the forward model simulation and return the result.

        Parameters
        ----------
        inputs : Inputs
            The input parameters for the simulation.
        t_eval : array-like
            An array of time points at which to evaluate the solution.
        initial_state : dict, optional
            A valid initial state, e.g. the initial state of charge or open-circuit voltage.
            Defaults to None, indicating that the existing initial state of charge (for an ECM)
            or initial concentrations (for an EChem model) will be used.

        Returns
        -------
        pybamm.Solution
            The solution object returned by a PyBaMM simulation, or a pybamm error in the case
            where the parameter values are infeasible and infeasible solutions are not allowed.

        Raises
        ------
        ValueError
            If the model has not been built before simulation.
        """
        inputs = self.parameters.verify(inputs)

        # Build or rebuild if required
        self.build(inputs=inputs, initial_state=initial_state)

        if not self.check_params(
            inputs=inputs,
            allow_infeasible_solutions=self.allow_infeasible_solutions,
        ):
            raise ValueError("These parameter values are infeasible.")

        return self.solver.solve(self._built_model, inputs=inputs, t_eval=t_eval)

    def simulateEIS(
        self, inputs: Inputs, f_eval: list, initial_state: Optional[dict] = None
    ) -> dict[str, np.ndarray]:
        """
        Compute the forward model simulation with electrochemical impedance spectroscopy
        and return the result.

        Parameters
        ----------
        inputs : dict or array-like
            The input parameters for the simulation. If array-like, it will be
            converted to a dictionary using the model's fit keys.
        f_eval : array-like
            An array of frequency points at which to evaluate the solution.

        Returns
        -------
        array-like
            The simulation result corresponding to the specified signal.

        Raises
        ------
        ValueError
            If the model has not been built before simulation.
        """
        inputs = self.parameters.verify(inputs)

        # Build or rebuild if required
        self.build(inputs=inputs, initial_state=initial_state)

        if not self.check_params(
            inputs=inputs,
            allow_infeasible_solutions=self.allow_infeasible_solutions,
        ):
            raise ValueError("These parameter values are infeasible.")

        self.initialise_eis_simulation(inputs)
        zs = [self.calculate_impedance(frequency) for frequency in f_eval]

        return {"Impedance": np.asarray(zs) * self.z_scale}

    def initialise_eis_simulation(self, inputs: Optional[Inputs] = None):
        """
        Initialise the Electrochemical Impedance Spectroscopy (EIS) simulation.

        This method sets up the mass matrix and solver, converts inputs to the appropriate format,
        extracts necessary attributes from the model, and prepares matrices for the simulation.

        Parameters
        ----------
        inputs : dict (optional)
            The input parameters for the simulation.
        """
        # Setup mass matrix, solver
        self.M = self._built_model.mass_matrix.entries
        self._solver.set_up(self._built_model, inputs=inputs)

        # Convert inputs to casadi format if needed
        casadi_inputs = (
            casadi.vertcat(*inputs.values())
            if inputs is not None and self._built_model.convert_to_format == "casadi"
            else inputs or []
        )

        # Extract necessary attributes from the model
        self.y0 = self._built_model.concatenated_initial_conditions.evaluate(
            0, inputs=inputs
        )
        self.J = self._built_model.jac_rhs_algebraic_eval(
            0, self.y0, casadi_inputs
        ).sparse()

        # Convert to Compressed Sparse Column format
        self.M = csc_matrix(self.M)
        self.J = csc_matrix(self.J)

        # Add forcing to the RHS on the current density
        self.b = np.zeros(self.y0.shape)
        self.b[-1] = -1

    def calculate_impedance(self, frequency):
        """
        Calculate the impedance for a given frequency.

        This method computes the system matrix, solves the linear system, and calculates
        the impedance based on the solution.

        Parameters
        ----------
            frequency (np.ndarray | list like): The frequency at which to calculate the impedance.

        Returns
        -------
            The calculated impedance (complex np.ndarray).
        """
        # Compute the system matrix
        A = 1.0j * 2 * np.pi * frequency * self.M - self.J

        # Solve the system
        x = spsolve(A, self.b)

        # Calculate the impedance
        return -x[-2] / x[-1]

    def simulateS1(
        self, inputs: Inputs, t_eval: np.array, initial_state: Optional[dict] = None
    ):
        """
        Perform the forward model simulation with sensitivities.

        Parameters
        ----------
        inputs : Inputs
            The input parameters for the simulation.
        t_eval : array-like
            An array of time points at which to evaluate the solution and its
            sensitivities.
        initial_state : dict, optional
            A valid initial state, e.g. the initial state of charge or open-circuit voltage.
            Defaults to None, indicating that the existing initial state of charge (for an ECM)
            or initial concentrations (for an EChem model) will be used.

        Returns
        -------
        pybamm.Solution
            The solution object returned by a PyBaMM simulation, or a pybamm error in the case
            where the parameter values are infeasible and infeasible solutions are not allowed.

        Raises
        ------
        ValueError
            If the model has not been built before simulation.
        """
        inputs = self.parameters.verify(inputs)

        if initial_state is not None or any(
            key in self.geometric_parameters for key in inputs.keys()
        ):
            raise ValueError(
                "Cannot use sensitivies for parameters which require a model rebuild"
            )

        # Build if required
        self.build(inputs=inputs, initial_state=initial_state)

        if not self.check_params(
            inputs=inputs,
            allow_infeasible_solutions=self.allow_infeasible_solutions,
        ):
            raise ValueError("These parameter values are infeasible.")

        return self._solver.solve(
            self._built_model,
            inputs=inputs,
            t_eval=t_eval,
            calculate_sensitivities=True,
        )

    def predict(
        self,
        inputs: Optional[Inputs] = None,
        t_eval: Optional[np.array] = None,
        parameter_set: Optional[ParameterSet] = None,
        experiment: Optional[Experiment] = None,
        initial_state: Optional[dict] = None,
    ) -> dict[str, np.ndarray[np.float64]]:
        """
        Solve the model using PyBaMM's simulation framework and return the solution.

        This method sets up a PyBaMM simulation by configuring the model, parameters, experiment
        or time vector, and initial state of charge (if provided). Either 't_eval' or 'experiment'
        must be provided. It then solves the simulation and returns the resulting solution object.

        Parameters
        ----------
        inputs : Inputs, optional
            Input parameters for the simulation. Defaults to None, indicating that the
            default parameters should be used.
        t_eval : array-like, optional
            An array of time points at which to evaluate the solution. Defaults to None,
            which means the time points need to be specified within experiment or elsewhere.
        parameter_set : Union[pybop.ParameterSet, pybamm.ParameterValues], optional
            A dict-like object containing the parameter values to use for the simulation.
            Defaults to the model's current ParameterValues if None.
        experiment : pybamm.Experiment, optional
            A PyBaMM Experiment object specifying the experimental conditions under which
            the simulation should be run. Defaults to None, indicating no experiment.
        initial_state : dict, optional
            A valid initial state, e.g. the initial state of charge or open-circuit voltage.
            Defaults to None, indicating that the existing initial state of charge (for an ECM)
            or initial concentrations (for an EChem model) will be used.

        Returns
        -------
        pybamm.Solution
            The solution object returned by a PyBaMM simulation, or a pybamm error in the case
            where the parameter values are infeasible and infeasible solutions are not allowed.

        Raises
        ------
        ValueError
            If the model has not been configured properly before calling this method or
            if PyBaMM models are not supported by the current simulation method.

        """
        if self.pybamm_model is None:
            raise ValueError(
                "The predict method currently only supports PyBaMM models."
            )
        elif not self._unprocessed_model._built:  # noqa: SLF001
            self._unprocessed_model.build_model()

        no_parameter_set = parameter_set is None
        parameter_set = parameter_set or self._unprocessed_parameter_set.copy()
        if inputs is not None:
            inputs = self.parameters.verify(inputs)
            parameter_set.update(inputs)

        if initial_state is not None:
            if no_parameter_set:
                # Update the default initial state for consistency
                self.set_initial_state(initial_state)

            initial_state = self.convert_to_pybamm_initial_state(initial_state)
            if isinstance(self.pybamm_model, pybamm.equivalent_circuit.Thevenin):
                parameter_set["Initial SoC"] = self._parameter_set["Initial SoC"]
                initial_state = None

        if not self.check_params(
            parameter_set=parameter_set,
            allow_infeasible_solutions=self.allow_infeasible_solutions,
        ):
            raise ValueError("These parameter values are infeasible.")

        if experiment is not None:
            return pybamm.Simulation(
                model=self._unprocessed_model,
                experiment=experiment,
                parameter_values=parameter_set,
            ).solve(initial_soc=initial_state)
        elif t_eval is not None:
            return pybamm.Simulation(
                model=self._unprocessed_model,
                parameter_values=parameter_set,
            ).solve(t_eval=t_eval, initial_soc=initial_state)
        else:
            raise ValueError(
                "The predict method requires either an experiment or t_eval "
                "to be specified."
            )

    def check_params(
        self,
        inputs: Optional[Inputs] = None,
        parameter_set: Optional[ParameterSet] = None,
        allow_infeasible_solutions: bool = True,
    ):
        """
        Check compatibility of the model parameters.

        Parameters
        ----------
        inputs : Inputs
            The input parameters for the simulation.
        parameter_set : Union[pybop.ParameterSet, pybamm.ParameterValues], optional
            A dict-like object containing the parameter values.
        allow_infeasible_solutions : bool, optional
            If True, infeasible parameter values will be allowed in the optimisation (default: True).

        Returns
        -------
        bool
            A boolean which signifies whether the parameters are compatible.

        """
        inputs = self.parameters.verify(inputs) or {}
        parameter_set = parameter_set or self._parameter_set

        return self._check_params(
            inputs=inputs,
            parameter_set=parameter_set,
            allow_infeasible_solutions=allow_infeasible_solutions,
        )

    def _check_params(
        self,
        inputs: Inputs,
        parameter_set: ParameterSet,
        allow_infeasible_solutions: bool = True,
    ):
        """
        A compatibility check for the model parameters which can be implemented by subclasses
        if required, otherwise it returns True by default.

        Parameters
        ----------
        inputs : Inputs
            The input parameters for the simulation.
        parameter_set : Union[pybop.ParameterSet, pybamm.ParameterValues], optional
            A dict-like object containing the parameter values.
        allow_infeasible_solutions : bool, optional
            If True, infeasible parameter values will be allowed in the optimisation (default: True).

        Returns
        -------
        bool
            A boolean which signifies whether the parameters are compatible.
        """
        if self.param_checker:
            return self.param_checker(inputs, allow_infeasible_solutions)
        return True

    def copy(self):
        """
        Return a copy of the model.

        Returns
        -------
        BaseModel
            A copy of the model.
        """
        return copy.copy(self)

    def new_copy(self):
        """
        Return a new copy of the model, explicitly copying all the mutable attributes
        to avoid issues with shared objects.

        Returns
        -------
        BaseModel
            A new copy of the model.
        """
        model_class = type(self)
        if self.pybamm_model is None:
            model_args = {"parameter_set": self._parameter_set.copy()}
        else:
            model_args = {
                "options": self._unprocessed_model.options,
                "parameter_set": self._unprocessed_parameter_set.copy(),
                "geometry": self.pybamm_model.default_geometry.copy(),
                "submesh_types": self.pybamm_model.default_submesh_types.copy(),
                "var_pts": self.pybamm_model.default_var_pts.copy(),
                "spatial_methods": self.pybamm_model.default_spatial_methods.copy(),
                "solver": self.pybamm_model.default_solver.copy(),
                "eis": copy.copy(self.eis),
            }

        return model_class(**model_args)

    def get_parameter_info(self, print_info: bool = False):
        """
        Extracts the parameter names and types and returns them as a dictionary.
        """
        if not self.pybamm_model._built:  # noqa: SLF001
            self.pybamm_model.build_model()

        info = self.pybamm_model.get_parameter_info()

        reduced_info = dict()
        for param, param_type in info.values():
            param_name = getattr(param, "name", str(param))
            reduced_info[param_name] = param_type

        if print_info:
            for param, param_type in info.values():
                print(param, " : ", param_type)

        return reduced_info

    def cell_mass(self, parameter_set: ParameterSet = None):
        """
        Calculate the cell mass in kilograms.

        This method must be implemented by subclasses.

        Parameters
        ----------
        parameter_set : Union[pybop.ParameterSet, pybamm.ParameterValues], optional
            A dict-like object containing the parameter values.

        Raises
        ------
        NotImplementedError
            If the method has not been implemented by the subclass.
        """
        raise NotImplementedError

    def cell_volume(self, parameter_set: ParameterSet = None):
        """
        Calculate the cell volume in m3.

        This method must be implemented by subclasses.

        Parameters
        ----------
        parameter_set : Union[pybop.ParameterSet, pybamm.ParameterValues], optional
            A dict-like object containing the parameter values.

        Raises
        ------
        NotImplementedError
            If the method has not been implemented by the subclass.
        """
        raise NotImplementedError

    def approximate_capacity(self, parameter_set: ParameterSet = None):
        """
        Calculate a new estimate for the nominal capacity based on the theoretical energy
        density and an average voltage.

        This method must be implemented by subclasses.

        Parameters
        ----------
        parameter_set : Union[pybop.ParameterSet, pybamm.ParameterValues], optional
            A dict-like object containing the parameter values.

        Raises
        ------
        NotImplementedError
            If the method has not been implemented by the subclass.
        """
        raise NotImplementedError

    @property
    def built_model(self):
        return self._built_model

    @property
    def built_initial_soc(self):
        return self._built_initial_soc

    @property
    def parameter_set(self):
        return self._parameter_set

    @property
    def model_with_set_params(self):
        return self._model_with_set_params

    @property
    def geometry(self):
        return self._geometry

    @property
    def submesh_types(self):
        return self._submesh_types

    @property
    def mesh(self):
        return self._mesh

    @property
    def disc(self):
        return self._disc

    @property
    def var_pts(self):
        return self._var_pts

    @property
    def spatial_methods(self):
        return self._spatial_methods

    @property
    def solver(self):
        return self._solver

    @solver.setter
    def solver(self, solver):
        self._solver = solver.copy() if solver is not None else None<|MERGE_RESOLUTION|>--- conflicted
+++ resolved
@@ -80,13 +80,8 @@
         ----------
         name : str, optional
             The name given to the model instance.
-<<<<<<< HEAD
         parameter_set : Union[pybop.ParameterSet, pybamm.ParameterValues], optional
             A dict-like object containing the parameter values.
-=======
-        parameter_set : pybop.ParameterSet, optional
-            A PyBOP ParameterSet, PyBaMM ParameterValues object or a dictionary containing the
-            parameter values.
         check_params : Callable, optional
             A compatibility check for the model parameters. Function, with
             signature
@@ -96,7 +91,6 @@
                 )
             Returns true if parameters are valid, False otherwise. Can be
             used to impose constraints on valid parameters.
->>>>>>> cd07b146
 
         Additional Attributes
         ---------------------
