--- conflicted
+++ resolved
@@ -1,12 +1,12 @@
 import copy
 from dataclasses import dataclass
-from typing import Any, Dict, Optional
+from typing import Any, Dict, Optional, Union
 
 import casadi
 import numpy as np
 import pybamm
 
-from pybop import Dataset, Experiment, ParameterSet
+from pybop import Dataset, Experiment, Parameters, ParameterSet
 
 Inputs = Dict[str, float]
 
@@ -69,14 +69,8 @@
         self.dataset = None
         self.signal = None
         self.additional_variables = []
-<<<<<<< HEAD
         self.rebuild_parameters = {}
         self.standard_parameters = {}
-        self.fit_keys = []
-=======
-        self.matched_parameters = {}
-        self.non_matched_parameters = {}
->>>>>>> 02cbb142
         self.param_check_counter = 0
         self.allow_infeasible_solutions = True
 
@@ -87,7 +81,7 @@
     def build(
         self,
         dataset: Dataset = None,
-        parameters: Dict = None,
+        parameters: Union[Parameters, Dict] = None,
         check_model: bool = True,
         init_soc: float = None,
     ) -> None:
@@ -102,8 +96,8 @@
         ----------
         dataset : pybamm.Dataset, optional
             The dataset to be used in the model construction.
-        parameters : dict, optional
-            A dictionary containing parameter values to apply to the model.
+        parameters : pybop.Parameters or Dict, optional
+            A pybop Parameters class or dictionary containing parameter values to apply to the model.
         check_model : bool, optional
             If True, the model will be checked for correctness after construction.
         init_soc : float, optional
@@ -179,16 +173,11 @@
         for key in self.standard_parameters.keys():
             self._parameter_set[key] = "[input]"
 
-<<<<<<< HEAD
         if self.dataset is not None and (not self.rebuild_parameters or not rebuild):
-            if "Current function [A]" not in self.fit_keys:
-=======
-        if self.dataset is not None and (not self.matched_parameters or not rebuild):
             if (
                 self.parameters is None
                 or "Current function [A]" not in self.parameters.keys()
             ):
->>>>>>> 02cbb142
                 self._parameter_set["Current function [A]"] = pybamm.Interpolant(
                     self.dataset["Time [s]"],
                     self.dataset["Current function [A]"],
@@ -207,7 +196,7 @@
     def rebuild(
         self,
         dataset: Dataset = None,
-        parameters: Dict = None,
+        parameters: Union[Parameters, Dict] = None,
         parameter_set: ParameterSet = None,
         check_model: bool = True,
         init_soc: float = None,
@@ -224,8 +213,8 @@
         ----------
         dataset : pybamm.Dataset, optional
             The dataset to be used in the model construction.
-        parameters : dict, optional
-            A dictionary containing parameter values to apply to the model.
+        parameters : pybop.Parameters or Dict, optional
+            A pybop Parameters class or dictionary containing parameter values to apply to the model.
         parameter_set : pybop.parameter_set, optional
             A PyBOP parameter set object or a dictionary containing the parameter values
         check_model : bool, optional
@@ -254,7 +243,7 @@
         # Clear solver and setup model
         self._solver._model_set_up = {}
 
-    def classify_and_update_parameters(self, parameters: ParameterSet):
+    def classify_and_update_parameters(self, parameters: Union[Parameters, Dict]):
         """
         Update the parameter values according to their classification as either
         'rebuild_parameters' which require a model rebuild and
@@ -265,13 +254,8 @@
         parameters : pybop.ParameterSet
 
         """
-<<<<<<< HEAD
-        parameter_dictionary = {param.name: param.value for param in parameters}
+        parameter_dictionary = parameters.as_dict()
         rebuild_parameters = {
-=======
-        parameter_dictionary = parameters.as_dict()
-        matched_parameters = {
->>>>>>> 02cbb142
             param: parameter_dictionary[param]
             for param in parameter_dictionary
             if param in self.geometric_parameters
