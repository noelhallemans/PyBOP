import pybamm
import warnings
from ..base_model import BaseModel


class SPM(BaseModel):
    """
    Wraps the Single Particle Model (SPM) for simulating lithium-ion batteries, as implemented in PyBaMM.

    The SPM is a simplified physics-based model that represents a lithium-ion cell using a single
    spherical particle to simulate the behavior of the negative and positive electrodes.

    Parameters
    ----------
    name : str, optional
        The name for the model instance, defaulting to "Single Particle Model".
    parameter_set : pybamm.ParameterValues or dict, optional
        The parameters for the model. If None, default parameters provided by PyBaMM are used.
    geometry : dict, optional
        The geometry definitions for the model. If None, default geometry from PyBaMM is used.
    submesh_types : dict, optional
        The types of submeshes to use. If None, default submesh types from PyBaMM are used.
    var_pts : dict, optional
        The discretization points for each variable in the model. If None, default points from PyBaMM are used.
    spatial_methods : dict, optional
        The spatial methods used for discretization. If None, default spatial methods from PyBaMM are used.
    solver : pybamm.Solver, optional
        The solver to use for simulating the model. If None, the default solver from PyBaMM is used.
    options : dict, optional
        A dictionary of options to customize the behavior of the PyBaMM model.
    """

    def __init__(
        self,
        name="Single Particle Model",
        parameter_set=None,
        geometry=None,
        submesh_types=None,
        var_pts=None,
        spatial_methods=None,
        solver=None,
        options=None,
    ):
        super().__init__()
        self.pybamm_model = pybamm.lithium_ion.SPM(options=options)
        self._unprocessed_model = self.pybamm_model
        self.name = name

        # Set parameters, using either the provided ones or the default
        self.default_parameter_values = self.pybamm_model.default_parameter_values
        self._parameter_set = (
            parameter_set or self.pybamm_model.default_parameter_values
        )
        self._unprocessed_parameter_set = self._parameter_set

        # Define model geometry and discretization
        self.geometry = geometry or self.pybamm_model.default_geometry
        self.submesh_types = submesh_types or self.pybamm_model.default_submesh_types
        self.var_pts = var_pts or self.pybamm_model.default_var_pts
        self.spatial_methods = (
            spatial_methods or self.pybamm_model.default_spatial_methods
        )
        self.solver = solver or self.pybamm_model.default_solver

        # Internal attributes for the built model are initialized but not set
        self._model_with_set_params = None
        self._built_model = None
        self._built_initial_soc = None
        self._mesh = None
        self._disc = None

        self._electrode_soh = pybamm.lithium_ion.electrode_soh

<<<<<<< HEAD
    def check_params(self, inputs=None, parameter_set=None):
=======
    def _check_params(self, inputs=None, infeasible_locations=True):
>>>>>>> 8cf46b69
        """
        A compatibility check for the model parameters which can be implemented by subclasses
        if required, otherwise it returns True by default.

        Parameters
        ----------
        inputs : dict
            The input parameters for the simulation.

        Returns
        -------
        bool
            A boolean which signifies whether the parameters are compatible.
        """
<<<<<<< HEAD
        parameter_set = parameter_set or self._parameter_set

        related_parameters = dict.fromkeys(
            [
=======

        electrode_params = [
            (
>>>>>>> 8cf46b69
                "Negative electrode active material volume fraction",
                "Negative electrode porosity",
            ),
            (
                "Positive electrode active material volume fraction",
                "Positive electrode porosity",
            ),
        ]

<<<<<<< HEAD
        for key in related_parameters.keys():
            if inputs is not None and key in inputs.keys():
                related_parameters[key] = inputs[key]
            else:
                related_parameters[key] = parameter_set[key]

        if (
            related_parameters["Negative electrode active material volume fraction"]
            + related_parameters["Negative electrode porosity"]
            > 1
        ):
            return False
=======
        related_parameters = {
            key: inputs.get(key)
            if inputs and key in inputs
            else self._parameter_set[key]
            for pair in electrode_params
            for key in pair
        }

        def warn_and_return(warn_message):
            warnings.warn(warn_message, UserWarning)
            return infeasible_locations
>>>>>>> 8cf46b69

        for material_vol_fraction, porosity in electrode_params:
            if related_parameters[material_vol_fraction] + related_parameters[
                porosity
            ] > 1 and self.param_check_counter <= len(electrode_params):
                self.param_check_counter += 1
                return warn_and_return(
                    f"Non-physical point encountered - [{material_vol_fraction} + {porosity}] > 1.0!"
                )

        return True


class SPMe(BaseModel):
    """
    Represents the Single Particle Model with Electrolyte (SPMe) for lithium-ion batteries.

    The SPMe extends the basic Single Particle Model (SPM) by incorporating electrolyte dynamics,
    making it suitable for simulations where electrolyte effects are non-negligible. This class
    provides a framework to define the model parameters, geometry, mesh types, discretization
    points, spatial methods, and numerical solvers for simulation within the PyBaMM ecosystem.

    Parameters
    ----------
    name: str, optional
        A name for the model instance, defaults to "Single Particle Model with Electrolyte".
    parameter_set: pybamm.ParameterValues or dict, optional
        A dictionary or a ParameterValues object containing the parameters for the model. If None, the default PyBaMM parameters for SPMe are used.
    geometry: dict, optional
        A dictionary defining the model's geometry. If None, the default PyBaMM geometry for SPMe is used.
    submesh_types: dict, optional
        A dictionary defining the types of submeshes to use. If None, the default PyBaMM submesh types for SPMe are used.
    var_pts: dict, optional
        A dictionary specifying the number of points for each variable for discretization. If None, the default PyBaMM variable points for SPMe are used.
    spatial_methods: dict, optional
        A dictionary specifying the spatial methods for discretization. If None, the default PyBaMM spatial methods for SPMe are used.
    solver: pybamm.Solver, optional
        The solver to use for simulating the model. If None, the default PyBaMM solver for SPMe is used.
    options: dict, optional
        A dictionary of options to customize the behavior of the PyBaMM model.
    """

    def __init__(
        self,
        name="Single Particle Model with Electrolyte",
        parameter_set=None,
        geometry=None,
        submesh_types=None,
        var_pts=None,
        spatial_methods=None,
        solver=None,
        options=None,
    ):
        super().__init__()
        self.pybamm_model = pybamm.lithium_ion.SPMe(options=options)
        self._unprocessed_model = self.pybamm_model
        self.name = name

        # Set parameters, using either the provided ones or the default
        self.default_parameter_values = self.pybamm_model.default_parameter_values
        self._parameter_set = (
            parameter_set or self.pybamm_model.default_parameter_values
        )
        self._unprocessed_parameter_set = self._parameter_set

        # Define model geometry and discretization
        self.geometry = geometry or self.pybamm_model.default_geometry
        self.submesh_types = submesh_types or self.pybamm_model.default_submesh_types
        self.var_pts = var_pts or self.pybamm_model.default_var_pts
        self.spatial_methods = (
            spatial_methods or self.pybamm_model.default_spatial_methods
        )
        self.solver = solver or self.pybamm_model.default_solver

        # Internal attributes for the built model are initialized but not set
        self._model_with_set_params = None
        self._built_model = None
        self._built_initial_soc = None
        self._mesh = None
        self._disc = None

        self._electrode_soh = pybamm.lithium_ion.electrode_soh

<<<<<<< HEAD
    def check_params(self, inputs=None, parameter_set=None):
=======
    def _check_params(self, inputs=None, infeasible_locations=True):
>>>>>>> 8cf46b69
        """
        A compatibility check for the model parameters which can be implemented by subclasses
        if required, otherwise it returns True by default.

        Parameters
        ----------
        inputs : dict
            The input parameters for the simulation.

        Returns
        -------
        bool
            A boolean which signifies whether the parameters are compatible.
        """
<<<<<<< HEAD
        parameter_set = parameter_set or self._parameter_set

        related_parameters = dict.fromkeys(
            [
=======

        electrode_params = [
            (
>>>>>>> 8cf46b69
                "Negative electrode active material volume fraction",
                "Negative electrode porosity",
            ),
            (
                "Positive electrode active material volume fraction",
                "Positive electrode porosity",
<<<<<<< HEAD
            ]
        )

        for key in related_parameters.keys():
            if inputs is not None and key in inputs.keys():
                related_parameters[key] = inputs[key]
            else:
                related_parameters[key] = parameter_set[key]

        if (
            related_parameters["Negative electrode active material volume fraction"]
            + related_parameters["Negative electrode porosity"]
        ) > 1:
            return False

        elif (
            related_parameters["Positive electrode active material volume fraction"]
            + related_parameters["Positive electrode porosity"]
        ) > 1:
            return False

        else:
            return True
=======
            ),
        ]

        related_parameters = {
            key: inputs.get(key)
            if inputs and key in inputs
            else self._parameter_set[key]
            for pair in electrode_params
            for key in pair
        }

        def warn_and_return(warn_message):
            warnings.warn(warn_message, UserWarning)
            return infeasible_locations

        for material_vol_fraction, porosity in electrode_params:
            if related_parameters[material_vol_fraction] + related_parameters[
                porosity
            ] > 1 and self.param_check_counter <= len(electrode_params):
                self.param_check_counter += 1
                return warn_and_return(
                    f"Non-physical point encountered - [{material_vol_fraction} + {porosity}] > 1.0!"
                )

        return True
>>>>>>> 8cf46b69
<|MERGE_RESOLUTION|>--- conflicted
+++ resolved
@@ -71,11 +71,7 @@
 
         self._electrode_soh = pybamm.lithium_ion.electrode_soh
 
-<<<<<<< HEAD
-    def check_params(self, inputs=None, parameter_set=None):
-=======
-    def _check_params(self, inputs=None, infeasible_locations=True):
->>>>>>> 8cf46b69
+    def _check_params(self, inputs=None, parameter_set=None, infeasible_locations=True):
         """
         A compatibility check for the model parameters which can be implemented by subclasses
         if required, otherwise it returns True by default.
@@ -90,16 +86,10 @@
         bool
             A boolean which signifies whether the parameters are compatible.
         """
-<<<<<<< HEAD
         parameter_set = parameter_set or self._parameter_set
 
-        related_parameters = dict.fromkeys(
-            [
-=======
-
         electrode_params = [
             (
->>>>>>> 8cf46b69
                 "Negative electrode active material volume fraction",
                 "Negative electrode porosity",
             ),
@@ -109,24 +99,8 @@
             ),
         ]
 
-<<<<<<< HEAD
-        for key in related_parameters.keys():
-            if inputs is not None and key in inputs.keys():
-                related_parameters[key] = inputs[key]
-            else:
-                related_parameters[key] = parameter_set[key]
-
-        if (
-            related_parameters["Negative electrode active material volume fraction"]
-            + related_parameters["Negative electrode porosity"]
-            > 1
-        ):
-            return False
-=======
         related_parameters = {
-            key: inputs.get(key)
-            if inputs and key in inputs
-            else self._parameter_set[key]
+            key: inputs.get(key) if inputs and key in inputs else parameter_set[key]
             for pair in electrode_params
             for key in pair
         }
@@ -134,7 +108,6 @@
         def warn_and_return(warn_message):
             warnings.warn(warn_message, UserWarning)
             return infeasible_locations
->>>>>>> 8cf46b69
 
         for material_vol_fraction, porosity in electrode_params:
             if related_parameters[material_vol_fraction] + related_parameters[
@@ -218,11 +191,7 @@
 
         self._electrode_soh = pybamm.lithium_ion.electrode_soh
 
-<<<<<<< HEAD
-    def check_params(self, inputs=None, parameter_set=None):
-=======
-    def _check_params(self, inputs=None, infeasible_locations=True):
->>>>>>> 8cf46b69
+    def _check_params(self, inputs=None, parameter_set=None, infeasible_locations=True):
         """
         A compatibility check for the model parameters which can be implemented by subclasses
         if required, otherwise it returns True by default.
@@ -237,54 +206,21 @@
         bool
             A boolean which signifies whether the parameters are compatible.
         """
-<<<<<<< HEAD
         parameter_set = parameter_set or self._parameter_set
 
-        related_parameters = dict.fromkeys(
-            [
-=======
-
         electrode_params = [
             (
->>>>>>> 8cf46b69
                 "Negative electrode active material volume fraction",
                 "Negative electrode porosity",
             ),
             (
                 "Positive electrode active material volume fraction",
                 "Positive electrode porosity",
-<<<<<<< HEAD
-            ]
-        )
-
-        for key in related_parameters.keys():
-            if inputs is not None and key in inputs.keys():
-                related_parameters[key] = inputs[key]
-            else:
-                related_parameters[key] = parameter_set[key]
-
-        if (
-            related_parameters["Negative electrode active material volume fraction"]
-            + related_parameters["Negative electrode porosity"]
-        ) > 1:
-            return False
-
-        elif (
-            related_parameters["Positive electrode active material volume fraction"]
-            + related_parameters["Positive electrode porosity"]
-        ) > 1:
-            return False
-
-        else:
-            return True
-=======
             ),
         ]
 
         related_parameters = {
-            key: inputs.get(key)
-            if inputs and key in inputs
-            else self._parameter_set[key]
+            key: inputs.get(key) if inputs and key in inputs else parameter_set[key]
             for pair in electrode_params
             for key in pair
         }
@@ -302,5 +238,4 @@
                     f"Non-physical point encountered - [{material_vol_fraction} + {porosity}] > 1.0!"
                 )
 
-        return True
->>>>>>> 8cf46b69
+        return True