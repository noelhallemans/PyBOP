--- conflicted
+++ resolved
@@ -41,48 +41,19 @@
         solver=None,
         options=None,
     ):
-<<<<<<< HEAD
-=======
-        super().__init__(name, parameter_set)
->>>>>>> 68203df8
         self.pybamm_model = pybamm.lithium_ion.SPM(options=options)
         self._unprocessed_model = self.pybamm_model
 
-<<<<<<< HEAD
-        super().__init__(
-            model=self.pybamm_model,
-            parameter_set=parameter_set,
-            geometry=geometry,
-            submesh_types=submesh_types,
-            var_pts=var_pts,
-            spatial_methods=spatial_methods,
-            solver=solver,
-        )
-=======
-        # Set parameters, using either the provided ones or the default
-        self.default_parameter_values = self.pybamm_model.default_parameter_values
-        self._parameter_set = self._parameter_set or self.default_parameter_values
-        self._unprocessed_parameter_set = self._parameter_set
-
-        # Define model geometry and discretization
-        self.geometry = geometry or self.pybamm_model.default_geometry
-        self.submesh_types = submesh_types or self.pybamm_model.default_submesh_types
-        self.var_pts = var_pts or self.pybamm_model.default_var_pts
-        self.spatial_methods = (
-            spatial_methods or self.pybamm_model.default_spatial_methods
-        )
-        self.solver = solver or self.pybamm_model.default_solver
-
-        # Internal attributes for the built model are initialized but not set
-        self._model_with_set_params = None
-        self._built_model = None
-        self._built_initial_soc = None
-        self._mesh = None
-        self._disc = None
-
-        self._electrode_soh = pybamm.lithium_ion.electrode_soh
-        self.rebuild_parameters = self.set_rebuild_parameters()
->>>>>>> 68203df8
+        super().__init__(
+            model=self.pybamm_model,
+            name=name,
+            parameter_set=parameter_set,
+            geometry=geometry,
+            submesh_types=submesh_types,
+            var_pts=var_pts,
+            spatial_methods=spatial_methods,
+            solver=solver,
+        )
 
 
 class SPMe(EChemBaseModel):
@@ -125,16 +96,12 @@
         solver=None,
         options=None,
     ):
-<<<<<<< HEAD
-=======
-        super().__init__(name, parameter_set)
->>>>>>> 68203df8
         self.pybamm_model = pybamm.lithium_ion.SPMe(options=options)
         self._unprocessed_model = self.pybamm_model
 
-<<<<<<< HEAD
-        super().__init__(
-            model=self.pybamm_model,
+        super().__init__(
+            model=self.pybamm_model,
+            name=name,
             parameter_set=parameter_set,
             geometry=geometry,
             submesh_types=submesh_types,
@@ -156,7 +123,7 @@
     Parameters
     ----------
     name : str, optional
-        The name for the model instance, defaulting to "Single Particle Model".
+        The name for the model instance, defaulting to "Doyle-Fuller-Newman".
     parameter_set : pybamm.ParameterValues or dict, optional
         The parameters for the model. If None, default parameters provided by PyBaMM are used.
     geometry : dict, optional
@@ -186,10 +153,10 @@
     ):
         self.pybamm_model = pybamm.lithium_ion.DFN(options=options)
         self._unprocessed_model = self.pybamm_model
-        self.name = name
-
-        super().__init__(
-            model=self.pybamm_model,
+
+        super().__init__(
+            model=self.pybamm_model,
+            name=name,
             parameter_set=parameter_set,
             geometry=geometry,
             submesh_types=submesh_types,
@@ -209,26 +176,26 @@
     Parameters
     ----------
     name : str, optional
-        The name for the model instance, defaulting to "Single Particle Model".
-    parameter_set : pybamm.ParameterValues or dict, optional
-        The parameters for the model. If None, default parameters provided by PyBaMM are used.
-    geometry : dict, optional
-        The geometry definitions for the model. If None, default geometry from PyBaMM is used.
-    submesh_types : dict, optional
-        The types of submeshes to use. If None, default submesh types from PyBaMM are used.
-    var_pts : dict, optional
-        The discretization points for each variable in the model. If None, default points from PyBaMM are used.
-    spatial_methods : dict, optional
-        The spatial methods used for discretization. If None, default spatial methods from PyBaMM are used.
-    solver : pybamm.Solver, optional
-        The solver to use for simulating the model. If None, the default solver from PyBaMM is used.
-    options : dict, optional
-        A dictionary of options to customize the behavior of the PyBaMM model.
-    """
-
-    def __init__(
-        self,
-        name="Doyle-Fuller-Newman",
+        The name for the model instance, defaulting to "Many Particle Model".
+    parameter_set : pybamm.ParameterValues or dict, optional
+        The parameters for the model. If None, default parameters provided by PyBaMM are used.
+    geometry : dict, optional
+        The geometry definitions for the model. If None, default geometry from PyBaMM is used.
+    submesh_types : dict, optional
+        The types of submeshes to use. If None, default submesh types from PyBaMM are used.
+    var_pts : dict, optional
+        The discretization points for each variable in the model. If None, default points from PyBaMM are used.
+    spatial_methods : dict, optional
+        The spatial methods used for discretization. If None, default spatial methods from PyBaMM are used.
+    solver : pybamm.Solver, optional
+        The solver to use for simulating the model. If None, the default solver from PyBaMM is used.
+    options : dict, optional
+        A dictionary of options to customize the behavior of the PyBaMM model.
+    """
+
+    def __init__(
+        self,
+        name="Many Particle Model",
         parameter_set=None,
         geometry=None,
         submesh_types=None,
@@ -239,29 +206,16 @@
     ):
         self.pybamm_model = pybamm.lithium_ion.MPM(options=options)
         self._unprocessed_model = self.pybamm_model
-        self.name = name
-
-        super().__init__(
-            model=self.pybamm_model,
-            parameter_set=parameter_set,
-            geometry=geometry,
-            submesh_types=submesh_types,
-            var_pts=var_pts,
-            spatial_methods=spatial_methods,
-            solver=solver,
-=======
-        # Set parameters, using either the provided ones or the default
-        self.default_parameter_values = self.pybamm_model.default_parameter_values
-        self._parameter_set = self._parameter_set or self.default_parameter_values
-        self._unprocessed_parameter_set = self._parameter_set
-
-        # Define model geometry and discretization
-        self.geometry = geometry or self.pybamm_model.default_geometry
-        self.submesh_types = submesh_types or self.pybamm_model.default_submesh_types
-        self.var_pts = var_pts or self.pybamm_model.default_var_pts
-        self.spatial_methods = (
-            spatial_methods or self.pybamm_model.default_spatial_methods
->>>>>>> 68203df8
+
+        super().__init__(
+            model=self.pybamm_model,
+            name=name,
+            parameter_set=parameter_set,
+            geometry=geometry,
+            submesh_types=submesh_types,
+            var_pts=var_pts,
+            spatial_methods=spatial_methods,
+            solver=solver,
         )
 
 
@@ -275,26 +229,26 @@
     Parameters
     ----------
     name : str, optional
-        The name for the model instance, defaulting to "Single Particle Model".
-    parameter_set : pybamm.ParameterValues or dict, optional
-        The parameters for the model. If None, default parameters provided by PyBaMM are used.
-    geometry : dict, optional
-        The geometry definitions for the model. If None, default geometry from PyBaMM is used.
-    submesh_types : dict, optional
-        The types of submeshes to use. If None, default submesh types from PyBaMM are used.
-    var_pts : dict, optional
-        The discretization points for each variable in the model. If None, default points from PyBaMM are used.
-    spatial_methods : dict, optional
-        The spatial methods used for discretization. If None, default spatial methods from PyBaMM are used.
-    solver : pybamm.Solver, optional
-        The solver to use for simulating the model. If None, the default solver from PyBaMM is used.
-    options : dict, optional
-        A dictionary of options to customize the behavior of the PyBaMM model.
-    """
-
-    def __init__(
-        self,
-        name="Doyle-Fuller-Newman",
+        The name for the model instance, defaulting to "Multi Species Multi Reactions Model".
+    parameter_set : pybamm.ParameterValues or dict, optional
+        The parameters for the model. If None, default parameters provided by PyBaMM are used.
+    geometry : dict, optional
+        The geometry definitions for the model. If None, default geometry from PyBaMM is used.
+    submesh_types : dict, optional
+        The types of submeshes to use. If None, default submesh types from PyBaMM are used.
+    var_pts : dict, optional
+        The discretization points for each variable in the model. If None, default points from PyBaMM are used.
+    spatial_methods : dict, optional
+        The spatial methods used for discretization. If None, default spatial methods from PyBaMM are used.
+    solver : pybamm.Solver, optional
+        The solver to use for simulating the model. If None, the default solver from PyBaMM is used.
+    options : dict, optional
+        A dictionary of options to customize the behavior of the PyBaMM model.
+    """
+
+    def __init__(
+        self,
+        name="Multi Species Multi Reactions Model",
         parameter_set=None,
         geometry=None,
         submesh_types=None,
@@ -305,10 +259,10 @@
     ):
         self.pybamm_model = pybamm.lithium_ion.MSMR(options=options)
         self._unprocessed_model = self.pybamm_model
-        self.name = name
-
-        super().__init__(
-            model=self.pybamm_model,
+
+        super().__init__(
+            model=self.pybamm_model,
+            name=name,
             parameter_set=parameter_set,
             geometry=geometry,
             submesh_types=submesh_types,
