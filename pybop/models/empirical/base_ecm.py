--- conflicted
+++ resolved
@@ -62,15 +62,11 @@
                 print("Setting open-circuit voltage to default function")
                 parameter_set["Open-circuit voltage [V]"] = default_ocp
 
-<<<<<<< HEAD
         super().__init__(
             name=name, parameter_set=parameter_set, check_params=check_params
         )
-=======
-        super().__init__(name=name, parameter_set=parameter_set)
         self.pybamm_model = pybamm_model
         self._unprocessed_model = self.pybamm_model
->>>>>>> ebb03e41
 
         # Set parameters, using either the provided ones or the default
         self.default_parameter_values = self.pybamm_model.default_parameter_values
