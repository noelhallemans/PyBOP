from warnings import warn

from pints import CMAES as PintsCMAES
from pints import PSO as PintsPSO
from pints import SNES as PintsSNES
from pints import XNES as PintsXNES
from pints import Adam as PintsAdam
from pints import GradientDescent as PintsGradientDescent
from pints import IRPropMin as PintsIRPropMin
from pints import NelderMead as PintsNelderMead

from pybop import AdamWImpl, BasePintsOptimiser


class GradientDescent(BasePintsOptimiser):
    """
    Implements a simple gradient descent optimization algorithm.

    This class extends the gradient descent optimiser from the PINTS library, designed
    to minimize a scalar function of one or more variables. Note that this optimiser
    does not support boundary constraints.

    Parameters
    ----------
    **optimiser_kwargs : optional
        Valid PINTS option keys and their values, for example:
        x0 : array_like
            Initial position from which optimisation will start.
        sigma0 : float
            The learning rate / Initial step size (default: 0.02).

    See Also
    --------
    pints.GradientDescent : The PINTS implementation this class is based on.
    """

    def __init__(self, cost, **optimiser_kwargs):
        if "sigma0" not in optimiser_kwargs.keys():
            optimiser_kwargs["sigma0"] = 0.02  # set default
        super().__init__(cost, PintsGradientDescent, **optimiser_kwargs)


class Adam(BasePintsOptimiser):
    """
    Implements the Adam optimization algorithm.

    This class extends the Adam optimiser from the PINTS library, which combines
    ideas from RMSProp and Stochastic Gradient Descent with momentum. Note that
    this optimiser does not support boundary constraints.

    Parameters
    ----------
    **optimiser_kwargs : optional
        Valid PINTS option keys and their values, for example:
        x0 : array_like
            Initial position from which optimisation will start.
        sigma0 : float
            Initial step size.

    See Also
    --------
    pints.Adam : The PINTS implementation this class is based on.
    """

    warn(
        "Adam is deprecated and will be removed in a future release. Please use AdamW instead.",
        DeprecationWarning,
        stacklevel=2,
    )

    def __init__(self, cost, **optimiser_kwargs):
        super().__init__(cost, PintsAdam, **optimiser_kwargs)


class AdamW(BasePintsOptimiser):
    """
    Implements the AdamW optimisation algorithm in PyBOP.

    This class extends the AdamW optimiser, which is a variant of the Adam
    optimiser that incorporates weight decay. AdamW is designed to be more
    robust and stable for training deep neural networks, particularly when
    using larger learning rates.

    Parameters
    ----------
    **optimiser_kwargs : optional
        Valid PyBOP option keys and their values, for example:
        x0 : array_like
            Initial position from which optimisation will start.
        sigma0 : float
            Initial step size.

    See Also
    --------
    pybop.AdamWImpl : The PyBOP implementation this class is based on.
    """

    def __init__(self, cost, **optimiser_kwargs):
        super().__init__(cost, AdamWImpl, **optimiser_kwargs)


class IRPropMin(BasePintsOptimiser):
    """
    Implements the iRpropMin optimization algorithm.

    This class inherits from the PINTS IRPropMin class, which is an optimiser that
    uses resilient backpropagation with weight-backtracking. It is designed to handle
    problems with large plateaus, noisy gradients, and local minima.

    Parameters
    ----------
    **optimiser_kwargs : optional
        Valid PINTS option keys and their values, for example:
        x0 : array_like
            Initial position from which optimisation will start.
        sigma0 : float
            Initial step size.
        bounds : dict
            A dictionary with 'lower' and 'upper' keys containing arrays for lower and
            upper bounds on the parameters.

    See Also
    --------
    pints.IRPropMin : The PINTS implementation this class is based on.
    """

    def __init__(self, cost, **optimiser_kwargs):
        super().__init__(cost, PintsIRPropMin, **optimiser_kwargs)


class PSO(BasePintsOptimiser):
    """
    Implements a particle swarm optimization (PSO) algorithm.

    This class extends the PSO optimiser from the PINTS library. PSO is a
    metaheuristic optimization method inspired by the social behavior of birds
    flocking or fish schooling, suitable for global optimization problems.

    Parameters
    ----------
    **optimiser_kwargs : optional
        Valid PINTS option keys and their values, for example:
        x0 : array_like
            Initial positions of particles, which the optimisation will use.
        sigma0 : float
            Spread of the initial particle positions.
        bounds : dict
            A dictionary with 'lower' and 'upper' keys containing arrays for lower and
            upper bounds on the parameters.

    See Also
    --------
    pints.PSO : The PINTS implementation this class is based on.
    """

    def __init__(self, cost, **optimiser_kwargs):
        super().__init__(cost, PintsPSO, **optimiser_kwargs)


class SNES(BasePintsOptimiser):
    """
    Implements the stochastic natural evolution strategy (SNES) optimization algorithm.

    Inheriting from the PINTS SNES class, this optimiser is an evolutionary algorithm
    that evolves a probability distribution on the parameter space, guiding the search
    for the optimum based on the natural gradient of expected fitness.

    Parameters
    ----------
    **optimiser_kwargs : optional
        Valid PINTS option keys and their values, for example:
        x0 : array_like
            Initial position from which optimisation will start.
        sigma0 : float
            Initial standard deviation of the sampling distribution.
        bounds : dict
            A dictionary with 'lower' and 'upper' keys containing arrays for lower and
            upper bounds on the parameters.

    See Also
    --------
    pints.SNES : The PINTS implementation this class is based on.
    """

    def __init__(self, cost, **optimiser_kwargs):
        super().__init__(cost, PintsSNES, **optimiser_kwargs)


class XNES(BasePintsOptimiser):
    """
    Implements the Exponential Natural Evolution Strategy (XNES) optimiser from PINTS.

    XNES is an evolutionary algorithm that samples from a multivariate normal
    distribution, which is updated iteratively to fit the distribution of successful
    solutions.

    Parameters
    ----------
    **optimiser_kwargs : optional
        Valid PINTS option keys and their values, for example:
        x0 : array_like
            The initial parameter vector to optimise.
        sigma0 : float
            Initial standard deviation of the sampling distribution.
        bounds : dict
            A dictionary with 'lower' and 'upper' keys containing arrays for lower and
            upperbounds on the parameters. If ``None``, no bounds are enforced.

    See Also
    --------
    pints.XNES : PINTS implementation of XNES algorithm.
    """

    def __init__(self, cost, **optimiser_kwargs):
        super().__init__(cost, PintsXNES, **optimiser_kwargs)


class NelderMead(BasePintsOptimiser):
    """
    Implements the Nelder-Mead downhill simplex method from PINTS.

    This is a deterministic local optimiser. In most update steps it performs
    either one evaluation, or two sequential evaluations, so that it will not
    typically benefit from parallelisation.

    Parameters
    ----------
    **optimiser_kwargs : optional
        Valid PINTS option keys and their values, for example:
        x0 : array_like
            The initial parameter vector to optimise.
        sigma0 : float
            Initial standard deviation of the sampling distribution.
            Does not appear to be used.

    See Also
    --------
    pints.NelderMead : PINTS implementation of Nelder-Mead algorithm.
    """

    def __init__(self, cost, **optimiser_kwargs):
        super().__init__(cost, PintsNelderMead, **optimiser_kwargs)


class CMAES(BasePintsOptimiser):
    """
    Adapter for the Covariance Matrix Adaptation Evolution Strategy (CMA-ES) optimiser in PINTS.

    CMA-ES is an evolutionary algorithm for difficult non-linear non-convex optimization problems.
    It adapts the covariance matrix of a multivariate normal distribution to capture the shape of
    the cost landscape.

    Parameters
    ----------
    **optimiser_kwargs : optional
        Valid PINTS option keys and their values, for example:
        x0 : array_like
            The initial parameter vector to optimise.
        sigma0 : float
            Initial standard deviation of the sampling distribution.
        bounds : dict
            A dictionary with 'lower' and 'upper' keys containing arrays for lower and
            upper bounds on the parameters. If ``None``, no bounds are enforced.

    See Also
    --------
    pints.CMAES : PINTS implementation of CMA-ES algorithm.
    """

    def __init__(self, cost, **optimiser_kwargs):
<<<<<<< HEAD
        x0 = optimiser_kwargs.get("x0", cost.x0)
        if len(x0) == 1 or len(cost.parameters) == 1:
=======
        x0 = optimiser_kwargs.pop("x0", cost.parameters.initial_value())
        if x0 is not None and len(x0) == 1:
>>>>>>> 467f1f4d
            raise ValueError(
                "CMAES requires optimisation of >= 2 parameters at once. "
                + "Please choose another optimiser."
            )
        super().__init__(cost, PintsCMAES, **optimiser_kwargs)<|MERGE_RESOLUTION|>--- conflicted
+++ resolved
@@ -268,13 +268,8 @@
     """
 
     def __init__(self, cost, **optimiser_kwargs):
-<<<<<<< HEAD
-        x0 = optimiser_kwargs.get("x0", cost.x0)
+        x0 = optimiser_kwargs.get("x0", cost.parameters.initial_value())
         if len(x0) == 1 or len(cost.parameters) == 1:
-=======
-        x0 = optimiser_kwargs.pop("x0", cost.parameters.initial_value())
-        if x0 is not None and len(x0) == 1:
->>>>>>> 467f1f4d
             raise ValueError(
                 "CMAES requires optimisation of >= 2 parameters at once. "
                 + "Please choose another optimiser."
