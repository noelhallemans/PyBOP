--- conflicted
+++ resolved
@@ -1,9 +1,5 @@
-<<<<<<< HEAD
 from warnings import warn
 
-import numpy as np
-import pints
-=======
 from pints import CMAES as PintsCMAES
 from pints import PSO as PintsPSO
 from pints import SNES as PintsSNES
@@ -12,9 +8,8 @@
 from pints import GradientDescent as PintsGradientDescent
 from pints import IRPropMin as PintsIRPropMin
 from pints import NelderMead as PintsNelderMead
->>>>>>> fd171d00
-
-from pybop import BasePintsOptimiser
+
+from pybop import BasePintsOptimiser, _AdamW
 
 
 class GradientDescent(BasePintsOptimiser):
@@ -45,11 +40,64 @@
         super().__init__(cost, PintsGradientDescent, **optimiser_kwargs)
 
 
-<<<<<<< HEAD
-class IRPropMin(pints.IRPropMin):
-=======
 class Adam(BasePintsOptimiser):
->>>>>>> fd171d00
+    """
+    Implements the Adam optimization algorithm.
+
+    This class extends the Adam optimiser from the PINTS library, which combines
+    ideas from RMSProp and Stochastic Gradient Descent with momentum. Note that
+    this optimiser does not support boundary constraints.
+
+    Parameters
+    ----------
+    **optimiser_kwargs : optional
+        Valid PINTS option keys and their values, for example:
+        x0 : array_like
+            Initial position from which optimisation will start.
+        sigma0 : float
+            Initial step size.
+
+    See Also
+    --------
+    pints.Adam : The PINTS implementation this class is based on.
+    """
+
+    warn(
+        "Adam is deprecated and will be removed in a future release. Please use AdamW instead.",
+        DeprecationWarning,
+        stacklevel=2,
+    )
+
+    def __init__(self, cost, **optimiser_kwargs):
+        super().__init__(cost, PintsAdam, **optimiser_kwargs)
+
+
+class AdamW(BasePintsOptimiser):
+    """
+    Adapter for the Cuckoo Search optimiser in PyBOP.
+    Cuckoo Search is a population-based optimisation algorithm inspired by the brood parasitism of some cuckoo species.
+    It is designed to be simple, efficient, and robust, and is suitable for global optimisation problems.
+    Parameters
+    ----------
+    **optimiser_kwargs : optional
+        Valid PyBOP option keys and their values, for example:
+        x0 : array_like
+            Initial parameter values.
+        sigma0 : float
+            Initial step size.
+        bounds : dict
+            A dictionary with 'lower' and 'upper' keys containing arrays for lower and
+            upper bounds on the parameters.
+    See Also
+    --------
+    pybop.CuckooSearch : PyBOP implementation of Cuckoo Search algorithm.
+    """
+
+    def __init__(self, cost, **optimiser_kwargs):
+        super().__init__(cost, _AdamW, **optimiser_kwargs)
+
+
+class IRPropMin(BasePintsOptimiser):
     """
     Implements the iRpropMin optimization algorithm.
 
@@ -59,96 +107,23 @@
 
     Parameters
     ----------
-<<<<<<< HEAD
-    x0 : array_like
-        Initial position from which optimization will start.
-    sigma0 : float, optional
-        Initial step size (default is 0.1).
-    bounds : dict, optional
-        A dictionary with 'lower' and 'upper' keys containing arrays for lower and upper
-        bounds on the parameters.
-=======
     **optimiser_kwargs : optional
         Valid PINTS option keys and their values, for example:
         x0 : array_like
             Initial position from which optimisation will start.
         sigma0 : float
             Initial step size.
->>>>>>> fd171d00
+        bounds : dict
+            A dictionary with 'lower' and 'upper' keys containing arrays for lower and
+            upper bounds on the parameters.
 
     See Also
     --------
     pints.IRPropMin : The PINTS implementation this class is based on.
     """
 
-<<<<<<< HEAD
-    def __init__(self, x0, sigma0=0.1, bounds=None):
-        if bounds is not None:
-            self.boundaries = pints.RectangularBoundaries(
-                bounds["lower"], bounds["upper"]
-            )
-        else:
-            self.boundaries = None
-        super().__init__(x0, sigma0, self.boundaries)
-
-
-class Adam(pints.Adam):
-=======
-    def __init__(self, cost, **optimiser_kwargs):
-        super().__init__(cost, PintsAdam, **optimiser_kwargs)
-
-
-class IRPropMin(BasePintsOptimiser):
->>>>>>> fd171d00
-    """
-    Implements the Adam optimization algorithm.
-
-    This class extends the Adam optimiser from the PINTS library, which combines
-    ideas from RMSProp and Stochastic Gradient Descent with momentum. Note that
-    this optimiser does not support boundary constraints.
-
-    Parameters
-    ----------
-<<<<<<< HEAD
-    x0 : array_like
-        Initial position from which optimization will start.
-    sigma0 : float, optional
-        Initial step size (default is 0.1).
-    bounds : dict, optional
-        Ignored by this optimiser, provided for API consistency.
-=======
-    **optimiser_kwargs : optional
-        Valid PINTS option keys and their values, for example:
-        x0 : array_like
-            Initial position from which optimisation will start.
-        sigma0 : float
-            Initial step size.
-        bounds : dict
-            A dictionary with 'lower' and 'upper' keys containing arrays for lower and
-            upper bounds on the parameters.
->>>>>>> fd171d00
-
-    See Also
-    --------
-    pints.Adam : The PINTS implementation this class is based on.
-    """
-
-<<<<<<< HEAD
-    def __init__(self, x0, sigma0=0.1, bounds=None):
-        warn(
-            "Adam is deprecated and will be removed in a future release. Please use AdamW instead.",
-            DeprecationWarning,
-            stacklevel=2,
-        )
-        if bounds is not None:
-            print("NOTE: Boundaries ignored by AdamW")
-
-        self.boundaries = None  # Bounds ignored in pints.Adam
-        super().__init__(x0, sigma0, self.boundaries)
-=======
     def __init__(self, cost, **optimiser_kwargs):
         super().__init__(cost, PintsIRPropMin, **optimiser_kwargs)
->>>>>>> fd171d00
 
 
 class PSO(BasePintsOptimiser):
