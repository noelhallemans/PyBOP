import warnings
from typing import Union

import numpy as np
from scipy.optimize import Bounds, OptimizeResult, differential_evolution, minimize

from pybop import BaseOptimiser, Result


class BaseSciPyOptimiser(BaseOptimiser):
    """
    A base class for defining optimisation methods from the SciPy library.

    Parameters
    ----------
    x0 : array_like
        Initial position from which optimisation will start.
    bounds : dict, sequence or scipy.optimize.Bounds, optional
        Bounds for variables as supported by the selected method.
    **optimiser_kwargs : optional
        Valid SciPy option keys and their values.
    """

    def __init__(self, cost, **optimiser_kwargs):
        super().__init__(cost, **optimiser_kwargs)
        self.num_resamples = 40

    def _sanitise_inputs(self):
        """
        Check and remove any duplicate optimiser options.
        """
        # Unpack values from any nested options dictionary
        if "options" in self.unset_options.keys():
            key_list = list(self.unset_options["options"].keys())
            for key in key_list:
                if key not in self.unset_options.keys():
                    self.unset_options[key] = self.unset_options["options"].pop(key)
                else:
                    raise Exception(
                        f"A duplicate {key} option was found in the options dictionary."
                    )
            self.unset_options.pop("options")

        # Check for duplicate keywords
        expected_keys = ["maxiter", "popsize"]
        alternative_keys = ["max_iterations", "population_size"]
        for exp_key, alt_key in zip(expected_keys, alternative_keys):
            if alt_key in self.unset_options.keys():
                if exp_key in self.unset_options.keys():
                    raise Exception(
                        "The alternative {alt_key} option was passed in addition to the expected {exp_key} option."
                    )
                else:  # rename
                    self.unset_options[exp_key] = self.unset_options.pop(alt_key)

        # Convert bounds to SciPy format
        if isinstance(self.bounds, dict):
            self._scipy_bounds = Bounds(
                self.bounds["lower"], self.bounds["upper"], True
            )
        elif isinstance(self.bounds, list):
            lb, ub = zip(*self.bounds)
            self._scipy_bounds = Bounds(lb, ub, True)
        elif isinstance(self.bounds, Bounds) or self.bounds is None:
            self._scipy_bounds = self.bounds
        else:
            raise TypeError(
                "Bounds provided must be either type dict, list or SciPy.optimize.bounds object."
            )

    def _run(self):
        """
        Internal method to run the optimization using a PyBOP optimiser.

        Returns
        -------
        result : pybop.Result
            The result of the optimisation including the optimised parameter values and cost.
        """
        result = self._run_optimiser()

        try:
            nit = result.nit
        except AttributeError:
            nit = -1

        return Result(
<<<<<<< HEAD
            x=self._transformation.to_model(result.x)
            if self._transformation
            else result.x,
            final_cost=self.cost_call(result.x),
            n_iterations=result.nit,
=======
            x=result.x,
            final_cost=self.cost(result.x),
            n_iterations=nit,
>>>>>>> cd07b146
            scipy_result=result,
        )


class SciPyMinimize(BaseSciPyOptimiser):
    """
    Adapts SciPy's minimize function for use as an optimization strategy.

    This class provides an interface to various scalar minimization algorithms implemented in SciPy,
    allowing fine-tuning of the optimization process through method selection and option configuration.

    Parameters
    ----------
    **optimiser_kwargs : optional
        Valid SciPy Minimize option keys and their values, For example:
        x0 : array_like
            Initial position from which optimisation will start.
        bounds : dict, sequence or scipy.optimize.Bounds
            Bounds for variables as supported by the selected method.
        method : str
            The optimisation method, options include:
            'Nelder-Mead', 'Powell', 'CG', 'BFGS', 'Newton-CG', 'L-BFGS-B', 'TNC', 'COBYLA',
            'SLSQP', 'trust-constr', 'dogleg', 'trust-ncg', 'trust-exact', 'trust-krylov'.

    See Also
    --------
    scipy.optimize.minimize : The SciPy method this class is based on.
    """

    def __init__(self, cost, **optimiser_kwargs):
        optimiser_options = dict(method="Nelder-Mead", jac=False)
        optimiser_options.update(**optimiser_kwargs)
        super().__init__(cost, **optimiser_options)
        self._cost0 = 1.0

    def _set_up_optimiser(self):
        """
        Parse optimiser options.
        """
        # Check and remove any duplicate keywords in self.unset_options
        self._sanitise_inputs()

        # Apply default maxiter
        self._options = dict()
        self._options["options"] = dict()
        self._options["options"]["maxiter"] = self.default_max_iterations

        # Apply additional options and remove them from the options dictionary
        key_list = list(self.unset_options.keys())
        for key in key_list:
            if key in [
                "method",
                "hess",
                "hessp",
                "constraints",
                "tol",
            ]:
                self._options.update({key: self.unset_options.pop(key)})
            elif key == "jac":
                if self.unset_options["jac"] not in [True, False, None]:
                    raise ValueError(
                        f"Expected the jac option to be either True, False or None. Received: {self.unset_options[key]}"
                    )
                self._options.update({key: self.unset_options.pop(key)})
            elif key == "maxiter":
                # Nest this option within an options dictionary for SciPy minimize
                self._options["options"]["maxiter"] = self.unset_options.pop(key)

    def cost_wrapper(self, x):
        """
        Scale the cost function, preserving the sign convention, and eliminate nan values
        """
        self.log_update(x=[x])

        if not self._options["jac"]:
            cost = self.cost_call(x) / self._cost0
            if np.isinf(cost):
                self.inf_count += 1
                cost = 1 + 0.9**self.inf_count  # for fake finite gradient
            return cost if self.minimising else -cost

        L, dl = self.cost_call(x, calculate_grad=True)
        return (L, dl) if self.minimising else (-L, -dl)

    def _run_optimiser(self):
        """
        Executes the optimisation process using SciPy's minimize function.

        Returns
        -------
        result : scipy.optimize.OptimizeResult
            The result of the optimisation including the optimised parameter values and cost.
        """
        self.inf_count = 0

        # Add callback storing history of parameter values
<<<<<<< HEAD
        def callback(intermediate_result: OptimizeResult):
            self.log_update(
                x_best=intermediate_result.x,
                cost=intermediate_result.fun
                if self.minimising
                else -intermediate_result.fun,
=======

        def base_callback(intermediate_result: Union[OptimizeResult, np.ndarray]):
            """
            Log intermediate optimisation solutions. Depending on the
            optimisation algorithm, intermediate_result may be either
            a OptimizeResult or an array of parameter values, with a
            try/except ensuring both cases are handled correctly.
            """
            if isinstance(intermediate_result, OptimizeResult):
                x_best = intermediate_result.x
                cost = intermediate_result.fun
            else:
                x_best = intermediate_result
                cost = self.cost(x_best)

            self.log["x_best"].append(x_best)
            self.log["cost"].append(
                (-1 if not self.minimising else 1) * cost * self._cost0
>>>>>>> cd07b146
            )

        callback = (
            base_callback
            if self._options["method"] != "trust-constr"
            else lambda x, intermediate_result: base_callback(intermediate_result)
        )

        # Compute the absolute initial cost and resample if required
        self._cost0 = np.abs(self.cost_call(self.x0))
        if np.isinf(self._cost0):
            for _i in range(1, self.num_resamples):
<<<<<<< HEAD
                self.x0 = self.parameters.rvs(apply_transform=True)
                self._cost0 = np.abs(self.cost_call(self.x0))
=======
                try:
                    self.x0 = self.parameters.rvs()
                except AttributeError:
                    warnings.warn(
                        "Parameter does not have a prior distribution. Stopping resampling.",
                        UserWarning,
                        stacklevel=2,
                    )
                    break
                self._cost0 = np.abs(self.cost(self.x0))
>>>>>>> cd07b146
                if not np.isinf(self._cost0):
                    break
            if np.isinf(self._cost0):
                raise ValueError(
                    "The initial parameter values return an infinite cost."
                )

        return minimize(
            self.cost_wrapper,
            self.x0,
            bounds=self._scipy_bounds,
            callback=callback,
            **self._options,
        )

    def name(self):
        """
        Provides the name of the optimization strategy.

        Returns
        -------
        str
            The name 'SciPyMinimize'.
        """
        return "SciPyMinimize"


class SciPyDifferentialEvolution(BaseSciPyOptimiser):
    """
    Adapts SciPy's differential_evolution function for global optimization.

    This class provides a global optimization strategy based on differential evolution, useful for
    problems involving continuous parameters and potentially multiple local minima.

    Parameters
    ----------
    bounds : dict, sequence or scipy.optimize.Bounds
        Bounds for variables. Must be provided as it is essential for differential evolution.
    **optimiser_kwargs : optional
        Valid SciPy option keys and their values, for example:
        strategy : str
            The differential evolution strategy to use.
        maxiter : int
            Maximum number of iterations to perform.
        popsize : int
            The number of individuals in the population.

    See Also
    --------
    scipy.optimize.differential_evolution : The SciPy method this class is based on.
    """

    def __init__(self, cost, **optimiser_kwargs):
        optimiser_options = dict(strategy="best1bin", popsize=15)
        optimiser_options.update(**optimiser_kwargs)
        super().__init__(cost, **optimiser_options)

    def _set_up_optimiser(self):
        """
        Parse optimiser options.
        """
        # Check and remove any duplicate keywords in self.unset_options
        self._sanitise_inputs()

        # Check bounds
        if self._scipy_bounds is None:
            raise ValueError("Bounds must be specified for differential_evolution.")
        else:
            bnds = self._scipy_bounds
            if not (np.isfinite(bnds.lb).all() and np.isfinite(bnds.ub).all()):
                raise ValueError("Bounds must be specified for differential_evolution.")

        # Apply default maxiter and tolerance
        self._options = dict()
        self._options["maxiter"] = self.default_max_iterations
        self._options["tol"] = 1e-5

        # Apply additional options and remove them from the options dictionary
        key_list = list(self.unset_options.keys())
        for key in key_list:
            if key in [
                "strategy",
                "maxiter",
                "popsize",
                "tol",
                "mutation",
                "recombination",
                "seed",
                "disp",
                "polish",
                "init",
                "atol",
                "updating",
                "workers",
                "constraints",
                "tol",
                "integrality",
                "vectorized",
            ]:
                self._options.update({key: self.unset_options.pop(key)})

    def _run_optimiser(self):
        """
        Executes the optimization process using SciPy's differential_evolution function.

        Returns
        -------
        result : scipy.optimize.OptimizeResult
            The result of the optimisation including the optimised parameter values and cost.
        """
        if self.x0 is not None:
            print(
                "Ignoring x0. Initial conditions are not used for differential_evolution."
            )
            self.x0 = None

        # Add callback storing history of parameter values
        def callback(intermediate_result: OptimizeResult):
            self.log_update(
                x_best=intermediate_result.x,
                cost=intermediate_result.fun
                if self.minimising
                else -intermediate_result.fun,
            )

        def cost_wrapper(x):
            self.log_update(x=[x])
            return self.cost_call(x) if self.minimising else -self.cost_call(x)

        return differential_evolution(
            cost_wrapper,
            self._scipy_bounds,
            callback=callback,
            **self._options,
        )

    def name(self):
        """
        Provides the name of the optimization strategy.

        Returns
        -------
        str
            The name 'SciPyDifferentialEvolution'.
        """
        return "SciPyDifferentialEvolution"<|MERGE_RESOLUTION|>--- conflicted
+++ resolved
@@ -85,17 +85,11 @@
             nit = -1
 
         return Result(
-<<<<<<< HEAD
             x=self._transformation.to_model(result.x)
             if self._transformation
             else result.x,
             final_cost=self.cost_call(result.x),
-            n_iterations=result.nit,
-=======
-            x=result.x,
-            final_cost=self.cost(result.x),
             n_iterations=nit,
->>>>>>> cd07b146
             scipy_result=result,
         )
 
@@ -192,15 +186,6 @@
         self.inf_count = 0
 
         # Add callback storing history of parameter values
-<<<<<<< HEAD
-        def callback(intermediate_result: OptimizeResult):
-            self.log_update(
-                x_best=intermediate_result.x,
-                cost=intermediate_result.fun
-                if self.minimising
-                else -intermediate_result.fun,
-=======
-
         def base_callback(intermediate_result: Union[OptimizeResult, np.ndarray]):
             """
             Log intermediate optimisation solutions. Depending on the
@@ -215,10 +200,9 @@
                 x_best = intermediate_result
                 cost = self.cost(x_best)
 
-            self.log["x_best"].append(x_best)
-            self.log["cost"].append(
-                (-1 if not self.minimising else 1) * cost * self._cost0
->>>>>>> cd07b146
+            self.log_update(
+                x_best = x_best,
+                cost = (-1 if not self.minimising else 1) * cost * self._cost0
             )
 
         callback = (
@@ -231,12 +215,8 @@
         self._cost0 = np.abs(self.cost_call(self.x0))
         if np.isinf(self._cost0):
             for _i in range(1, self.num_resamples):
-<<<<<<< HEAD
-                self.x0 = self.parameters.rvs(apply_transform=True)
-                self._cost0 = np.abs(self.cost_call(self.x0))
-=======
                 try:
-                    self.x0 = self.parameters.rvs()
+                    self.x0 = self.parameters.rvs(apply_transform=True)
                 except AttributeError:
                     warnings.warn(
                         "Parameter does not have a prior distribution. Stopping resampling.",
@@ -244,8 +224,7 @@
                         stacklevel=2,
                     )
                     break
-                self._cost0 = np.abs(self.cost(self.x0))
->>>>>>> cd07b146
+                self._cost0 = np.abs(self.cost_call(self.x0))
                 if not np.isinf(self._cost0):
                     break
             if np.isinf(self._cost0):
