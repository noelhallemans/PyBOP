<<<<<<< HEAD
=======
import sys
import pybop
>>>>>>> b2afea4f
import numpy as np

import pybop


def plot_convergence(optim, show=True, **layout_kwargs):
    """
    Plot the convergence of the optimisation algorithm.

    Parameters
    -----------
    optim : object
        Optimisation object containing the cost function and optimiser.
    show : bool, optional
        If True, the figure is shown upon creation (default: True).
    **layout_kwargs : optional
        Valid Plotly layout keys and their values,
        e.g. `xaxis_title="Time [s]"` or
        `xaxis={"title": "Time [s]", "titlefont_size": 18}`.

    Returns
    ---------
    fig : plotly.graph_objs.Figure
        The Plotly figure object for the convergence plot.
    """

    # Extract the cost function and log from the optimisation object
    cost = optim.cost
    log = optim.log

    # Compute the minimum cost for each iteration
    min_cost_per_iteration = [
        min((cost(solution) for solution in log_entry), default=np.inf)
        for log_entry in log
    ]

    # Generate a list of iteration numbers
    iteration_numbers = list(range(1, len(min_cost_per_iteration) + 1))

    # Create a plotting dictionary
    plot_dict = pybop.StandardPlot(
        x=iteration_numbers,
        y=min_cost_per_iteration,
        layout_options=dict(
            xaxis_title="Iteration", yaxis_title="Cost", title="Convergence"
        ),
        trace_names=optim.optimiser.name(),
    )

    # Generate and display the figure
    fig = plot_dict(show=False)
    fig.update_layout(**layout_kwargs)
    if "ipykernel" in sys.modules and show:
        fig.show("svg")
    elif show:
        fig.show()

    return fig<|MERGE_RESOLUTION|>--- conflicted
+++ resolved
@@ -1,8 +1,5 @@
-<<<<<<< HEAD
-=======
 import sys
-import pybop
->>>>>>> b2afea4f
+
 import numpy as np
 
 import pybop
