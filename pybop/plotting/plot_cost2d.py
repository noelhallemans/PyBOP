--- conflicted
+++ resolved
@@ -1,8 +1,5 @@
-<<<<<<< HEAD
 import sys
-=======
 import pybop
->>>>>>> 89ec0ccd
 import numpy as np
 
 
