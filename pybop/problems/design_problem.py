--- conflicted
+++ resolved
@@ -101,11 +101,7 @@
 
         self.initial_state = initial_state
 
-<<<<<<< HEAD
-    def evaluate(self, inputs: Inputs):
-=======
-    def evaluate(self, inputs: Inputs, eis=False, update_capacity=False):
->>>>>>> d414460f
+    def evaluate(self, inputs: Inputs, eis=False):
         """
         Evaluate the model with the given parameters and return the signal.
 
