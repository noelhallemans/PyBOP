--- conflicted
+++ resolved
@@ -65,11 +65,7 @@
         self.problem._target = {key: solution[key] for key in self.problem.signal}
         self.dt = solution["Time [s]"][1] - solution["Time [s]"][0]
 
-<<<<<<< HEAD
-    def _evaluate(self, x):
-=======
-    def _evaluate(self, inputs: Inputs, grad=None):
->>>>>>> 639e67a0
+    def _evaluate(self, inputs: Inputs):
         """
         Computes the value of the cost function.
 
@@ -77,15 +73,8 @@
 
         Parameters
         ----------
-<<<<<<< HEAD
-        x : array
-            The parameter set for which to compute the cost.
-=======
         inputs : Inputs
             The parameters for which to compute the cost.
-        grad : array, optional
-            Gradient information, not used in this method.
->>>>>>> 639e67a0
 
         Raises
         ------
@@ -108,25 +97,14 @@
     def __init__(self, problem, update_capacity=False):
         super(GravimetricEnergyDensity, self).__init__(problem, update_capacity)
 
-<<<<<<< HEAD
-    def _evaluate(self, x):
-=======
-    def _evaluate(self, inputs: Inputs, grad=None):
->>>>>>> 639e67a0
+    def _evaluate(self, inputs: Inputs):
         """
         Computes the cost function for the energy density.
 
         Parameters
         ----------
-<<<<<<< HEAD
-        x : array
-            The parameter set for which to compute the cost.
-=======
         inputs : Inputs
             The parameters for which to compute the cost.
-        grad : array, optional
-            Gradient information, not used in this method.
->>>>>>> 639e67a0
 
         Returns
         -------
@@ -173,25 +151,14 @@
     def __init__(self, problem, update_capacity=False):
         super(VolumetricEnergyDensity, self).__init__(problem, update_capacity)
 
-<<<<<<< HEAD
-    def _evaluate(self, x):
-=======
-    def _evaluate(self, inputs: Inputs, grad=None):
->>>>>>> 639e67a0
+    def _evaluate(self, inputs: Inputs):
         """
         Computes the cost function for the energy density.
 
         Parameters
         ----------
-<<<<<<< HEAD
-        x : array
-            The parameter set for which to compute the cost.
-=======
         inputs : Inputs
             The parameters for which to compute the cost.
-        grad : array, optional
-            Gradient information, not used in this method.
->>>>>>> 639e67a0
 
         Returns
         -------
