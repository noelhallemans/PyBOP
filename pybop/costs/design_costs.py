--- conflicted
+++ resolved
@@ -61,13 +61,8 @@
 
         if "Time [s]" not in solution:
             raise ValueError("The solution does not contain time data.")
-<<<<<<< HEAD
-        self.problem._domain_data = solution["Time [s]"]
-        self.problem._target = {key: solution[key] for key in self.problem.signal}
-=======
-        self.problem.time_data = solution["Time [s]"]
+        self.problem.domain_data = solution["Time [s]"]
         self.problem.target = {key: solution[key] for key in self.problem.signal}
->>>>>>> 2042cf4b
         self.dt = solution["Time [s]"][1] - solution["Time [s]"][0]
 
 
