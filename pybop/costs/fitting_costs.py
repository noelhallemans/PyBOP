from typing import Union

import numpy as np

from pybop.costs.base_cost import BaseCost
from pybop.observers.observer import Observer


class RootMeanSquaredError(BaseCost):
    """
    Root mean square error cost function.

    Computes the root mean square error between model predictions and the target
    data, providing a measure of the differences between predicted values and
    observed values.

    Inherits all parameters and attributes from ``BaseCost``.

    """

    def __init__(self, problem):
        super().__init__(problem)

    def compute(
        self,
        y: dict,
        dy: np.ndarray = None,
        calculate_grad: bool = False,
    ) -> Union[float, tuple[float, np.ndarray]]:
        """
        Computes the cost function for the given predictions.

        Parameters
        ----------
        y : dict
            The dictionary of predictions with keys designating the signals for fitting.
        dy : np.ndarray, optional
            The corresponding gradient with respect to the parameters for each signal.
        calculate_grad : bool, optional
            A bool condition designating whether to calculate the gradient.

        Returns
        -------
        float
            The root mean square error.

        """
<<<<<<< HEAD
        if not self.verify_prediction(self.y):
            return np.inf

        e = np.asarray(
            [
                np.sqrt(np.mean(np.abs(self.y[signal] - self._target[signal]) ** 2))
                for signal in self.signal
            ]
        )

        return e.item() if self.n_outputs == 1 else np.sum(e)

    def computeS1(self, inputs: Inputs):
        """
        Compute the cost and its gradient with respect to the parameters.

        This method only computes the cost, without calling the problem.evaluateS1().
=======
        # Verify we have dy if calculate_grad is True
        self.verify_args(dy, calculate_grad)
>>>>>>> 8cada6fa

        # Early return if the prediction is not verified
        if not self.verify_prediction(y):
            return (np.inf, self.grad_fail) if calculate_grad else np.inf

        # Calculate residuals and error
        r = np.asarray([y[signal] - self._target[signal] for signal in self.signal])
        e = np.sqrt(np.mean(r**2, axis=1))

        if calculate_grad:
            de = np.mean((r * dy.T), axis=2) / (e + np.finfo(float).eps)
            return (
                (e.item(), de.flatten())
                if self.n_outputs == 1
                else (e.sum(), de.sum(1))
            )

        return e.item() if self.n_outputs == 1 else np.sum(e)


class SumSquaredError(BaseCost):
    """
    Sum of squared errors cost function.

    Computes the sum of the squares of the differences between model predictions
    and target data, which serves as a measure of the total error between the
    predicted and observed values.

    Inherits all parameters and attributes from ``BaseCost``.

    Additional Attributes
    ---------------------
    _de : float
        The gradient of the cost function to use if an error occurs during
        evaluation. Defaults to 1.0.

    """

    def __init__(self, problem):
        super().__init__(problem)

    def compute(
        self,
        y: dict,
        dy: np.ndarray = None,
        calculate_grad: bool = False,
    ) -> Union[float, tuple[float, np.ndarray]]:
        """
        Computes the cost function for the given predictions.

        Parameters
        ----------
        y : dict
            The dictionary of predictions with keys designating the signals for fitting.
        dy : np.ndarray, optional
            The corresponding gradient with respect to the parameters for each signal.
        calculate_grad : bool, optional
            A bool condition designating whether to calculate the gradient.

        Returns
        -------
        float
            The Sum of Squared Error.
        """
<<<<<<< HEAD
        if not self.verify_prediction(self.y):
            return np.inf

        e = np.asarray(
            [
                np.sum(np.abs(self.y[signal] - self._target[signal]) ** 2)
                for signal in self.signal
            ]
        )

        return e.item() if self.n_outputs == 1 else np.sum(e)

    def computeS1(self, inputs: Inputs):
        """
        Compute the cost and its gradient with respect to the parameters.
=======
        # Verify we have dy if calculate_grad is True
        self.verify_args(dy, calculate_grad)
>>>>>>> 8cada6fa

        # Early return if the prediction is not verified
        if not self.verify_prediction(y):
            return (np.inf, self.grad_fail) if calculate_grad else np.inf

        # Calculate residuals and error
        r = np.asarray([y[signal] - self._target[signal] for signal in self.signal])
        e = np.sum(np.sum(r**2, axis=0), axis=0)

        if calculate_grad is True:
            de = 2 * np.sum(np.sum((r * dy.T), axis=2), axis=1)
            return e, de

        return e


class Minkowski(BaseCost):
    """
    The Minkowski distance is a generalisation of several distance metrics,
    including the Euclidean and Manhattan distances. It is defined as:

    .. math::
        L_p(x, y) = ( \\sum_i |x_i - y_i|^p )^(1/p)

    where p > 0 is the order of the Minkowski distance. For p ≥ 1, the
    Minkowski distance is a metric. For 0 < p < 1, it is not a metric, as it
    does not satisfy the triangle inequality, although a metric can be
    obtained by removing the (1/p) exponent.

    Special cases:

    * p = 1: Manhattan distance
    * p = 2: Euclidean distance
    * p → ∞: Chebyshev distance (not implemented as yet)

    This class implements the Minkowski distance as a cost function for
    optimisation problems, allowing for flexible distance-based optimisation
    across various problem domains.

    Attributes
    ----------
    p : float, optional
        The order of the Minkowski distance.
    """

    def __init__(self, problem, p: float = 2.0):
        super().__init__(problem)
        if p < 0:
            raise ValueError(
                "The order of the Minkowski distance must be greater than 0."
            )
        elif not np.isfinite(p):
            raise ValueError(
                "For p = infinity, an implementation of the Chebyshev distance is required."
            )
        self.p = float(p)

    def compute(
        self,
        y: dict,
        dy: np.ndarray = None,
        calculate_grad: bool = False,
    ) -> Union[float, tuple[float, np.ndarray]]:
        """
        Computes the cost function for the given predictions.

        Parameters
        ----------
        y : dict
            The dictionary of predictions with keys designating the signals for fitting.
        dy : np.ndarray, optional
            The corresponding gradient with respect to the parameters for each signal.
        calculate_grad : bool, optional
            A bool condition designating whether to calculate the gradient.

        Returns
        -------
        float
            The Minkowski cost.
        """
<<<<<<< HEAD
        if not self.verify_prediction(self.y):
            return np.inf

        e = np.asarray(
            [
                np.sum(np.abs(self.y[signal] - self._target[signal]) ** self.p)
                ** (1 / self.p)
                for signal in self.signal
            ]
        )

        return e.item() if self.n_outputs == 1 else np.sum(e)

    def computeS1(self, inputs):
        """
        Compute the cost and its gradient with respect to the parameters.

        This method only computes the cost, without calling the problem.evaluateS1().

        Parameters
        ----------
        inputs : Inputs
            The parameters for which to compute the cost and gradient.

        Returns
        -------
        tuple
            A tuple containing the cost and the gradient. The cost is a float,
            and the gradient is an array-like of the same length as `inputs`.

        Raises
        ------
        ValueError
            If an error occurs during the calculation of the cost or gradient.
        """
        if not self.verify_prediction(self.y):
            return np.inf, self._de * np.ones(self.n_parameters)

        r = np.asarray(
            [self.y[signal] - self._target[signal] for signal in self.signal]
        )
        e = np.asarray([np.sum(np.abs(r) ** self.p) ** (1 / self.p)])
        de = np.sum(
            np.sum(r ** (self.p - 1) * self.dy.T, axis=2)
            / (e ** (self.p - 1) + np.finfo(float).eps),
            axis=1,
        )
=======
        # Verify we have dy if calculate_grad is True
        self.verify_args(dy, calculate_grad)

        # Early return if the prediction is not verified
        if not self.verify_prediction(y):
            return (np.inf, self.grad_fail) if calculate_grad else np.inf

        # Calculate residuals and error
        r = np.asarray([y[signal] - self._target[signal] for signal in self.signal])
        e = np.sum(np.abs(r) ** self.p) ** (1 / self.p)

        if calculate_grad is True:
            de = np.sum(
                np.sum(r ** (self.p - 1) * dy.T, axis=2)
                / (e ** (self.p - 1) + np.finfo(float).eps),
                axis=1,
            )
            return e, de
>>>>>>> 8cada6fa

        return e


class SumofPower(BaseCost):
    """
    The Sum of Power [1] is a generalised cost function based on the p-th power
    of absolute differences between two vectors. It is defined as:

    .. math::
        C_p(x, y) = \\sum_i |x_i - y_i|^p

    where p ≥ 0 is the power order.

    This class implements the Sum of Power as a cost function for
    optimisation problems, allowing for flexible power-based optimisation
    across various problem domains.

    Special cases:

    * p = 1: Sum of Absolute Differences
    * p = 2: Sum of Squared Differences
    * p → ∞: Maximum Absolute Difference

    Note that this is not normalised, unlike distance metrics. To get a
    distance metric, you would need to take the p-th root of the result.

    [1]: https://mathworld.wolfram.com/PowerSum.html

    Attributes:
        p : float, optional
            The power order for Sum of Power.
    """

    def __init__(self, problem, p: float = 2.0):
        super().__init__(problem)
        if p < 0:
            raise ValueError("The order of 'p' must be greater than 0.")
        elif not np.isfinite(p):
            raise ValueError("p = np.inf is not yet supported.")
        self.p = float(p)

    def compute(
        self,
        y: dict,
        dy: np.ndarray = None,
        calculate_grad: bool = False,
    ) -> Union[float, tuple[float, np.ndarray]]:
        """
        Computes the cost function for the given predictions.

        Parameters
        ----------
        y : dict
            The dictionary of predictions with keys designating the signals for fitting.
        dy : np.ndarray, optional
            The corresponding gradient with respect to the parameters for each signal.
        calculate_grad : bool, optional
            A bool condition designating whether to calculate the gradient.

        Returns
        -------
        float
            The Sum of Power cost.
        """
        # Verify we have dy if calculate_grad is True
        self.verify_args(dy, calculate_grad)

        # Early return if the prediction is not verified
        if not self.verify_prediction(y):
            return (np.inf, self.grad_fail) if calculate_grad else np.inf

        # Calculate residuals and error
        r = np.asarray([y[signal] - self._target[signal] for signal in self.signal])
        e = np.sum(np.abs(r) ** self.p)

        if calculate_grad is True:
            de = self.p * np.sum(np.sum(r ** (self.p - 1) * dy.T, axis=2), axis=1)
            return e, de

        return e


class ObserverCost(BaseCost):
    """
    Observer cost function.

    Computes the cost function for an observer model, which is log likelihood
    of the data points given the model parameters.

    Inherits all parameters and attributes from ``BaseCost``.

    """

    def __init__(self, observer: Observer):
        super().__init__(problem=observer)
        self._observer = observer
        self._has_separable_problem = False

    def compute(
        self,
        y: dict,
        dy: np.ndarray = None,
        calculate_grad: bool = False,
    ) -> float:
        """
        Computes the cost function for the given predictions.

        Parameters
        ----------
        y : dict
            The dictionary of predictions with keys designating the signals for fitting.
        dy : np.ndarray, optional
            The corresponding gradient with respect to the parameters for each signal.
        calculate_grad : bool, optional
            A bool condition designating whether to calculate the gradient.

        Returns
        -------
        float
            The observer cost (negative of the log likelihood).
        """
        inputs = self.parameters.as_dict()
        log_likelihood = self._observer.log_likelihood(
            self._target, self._observer.domain_data, inputs
        )
        return -log_likelihood<|MERGE_RESOLUTION|>--- conflicted
+++ resolved
@@ -45,28 +45,8 @@
             The root mean square error.
 
         """
-<<<<<<< HEAD
-        if not self.verify_prediction(self.y):
-            return np.inf
-
-        e = np.asarray(
-            [
-                np.sqrt(np.mean(np.abs(self.y[signal] - self._target[signal]) ** 2))
-                for signal in self.signal
-            ]
-        )
-
-        return e.item() if self.n_outputs == 1 else np.sum(e)
-
-    def computeS1(self, inputs: Inputs):
-        """
-        Compute the cost and its gradient with respect to the parameters.
-
-        This method only computes the cost, without calling the problem.evaluateS1().
-=======
         # Verify we have dy if calculate_grad is True
         self.verify_args(dy, calculate_grad)
->>>>>>> 8cada6fa
 
         # Early return if the prediction is not verified
         if not self.verify_prediction(y):
@@ -74,7 +54,7 @@
 
         # Calculate residuals and error
         r = np.asarray([y[signal] - self._target[signal] for signal in self.signal])
-        e = np.sqrt(np.mean(r**2, axis=1))
+        e = np.sqrt(np.mean(np.abs(r) ** 2, axis=1))
 
         if calculate_grad:
             de = np.mean((r * dy.T), axis=2) / (e + np.finfo(float).eps)
@@ -131,26 +111,8 @@
         float
             The Sum of Squared Error.
         """
-<<<<<<< HEAD
-        if not self.verify_prediction(self.y):
-            return np.inf
-
-        e = np.asarray(
-            [
-                np.sum(np.abs(self.y[signal] - self._target[signal]) ** 2)
-                for signal in self.signal
-            ]
-        )
-
-        return e.item() if self.n_outputs == 1 else np.sum(e)
-
-    def computeS1(self, inputs: Inputs):
-        """
-        Compute the cost and its gradient with respect to the parameters.
-=======
         # Verify we have dy if calculate_grad is True
         self.verify_args(dy, calculate_grad)
->>>>>>> 8cada6fa
 
         # Early return if the prediction is not verified
         if not self.verify_prediction(y):
@@ -231,55 +193,6 @@
         float
             The Minkowski cost.
         """
-<<<<<<< HEAD
-        if not self.verify_prediction(self.y):
-            return np.inf
-
-        e = np.asarray(
-            [
-                np.sum(np.abs(self.y[signal] - self._target[signal]) ** self.p)
-                ** (1 / self.p)
-                for signal in self.signal
-            ]
-        )
-
-        return e.item() if self.n_outputs == 1 else np.sum(e)
-
-    def computeS1(self, inputs):
-        """
-        Compute the cost and its gradient with respect to the parameters.
-
-        This method only computes the cost, without calling the problem.evaluateS1().
-
-        Parameters
-        ----------
-        inputs : Inputs
-            The parameters for which to compute the cost and gradient.
-
-        Returns
-        -------
-        tuple
-            A tuple containing the cost and the gradient. The cost is a float,
-            and the gradient is an array-like of the same length as `inputs`.
-
-        Raises
-        ------
-        ValueError
-            If an error occurs during the calculation of the cost or gradient.
-        """
-        if not self.verify_prediction(self.y):
-            return np.inf, self._de * np.ones(self.n_parameters)
-
-        r = np.asarray(
-            [self.y[signal] - self._target[signal] for signal in self.signal]
-        )
-        e = np.asarray([np.sum(np.abs(r) ** self.p) ** (1 / self.p)])
-        de = np.sum(
-            np.sum(r ** (self.p - 1) * self.dy.T, axis=2)
-            / (e ** (self.p - 1) + np.finfo(float).eps),
-            axis=1,
-        )
-=======
         # Verify we have dy if calculate_grad is True
         self.verify_args(dy, calculate_grad)
 
@@ -298,7 +211,6 @@
                 axis=1,
             )
             return e, de
->>>>>>> 8cada6fa
 
         return e
 
