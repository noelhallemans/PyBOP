--- conflicted
+++ resolved
@@ -21,14 +21,7 @@
     def __init__(self, problem):
         super(RootMeanSquaredError, self).__init__(problem)
 
-<<<<<<< HEAD
-    def _evaluate(self, x, grad=None):
-=======
-        # Default fail gradient
-        self._de = 1.0
-
     def _evaluate(self, inputs: Inputs, grad=None):
->>>>>>> 4c4a31ef
         """
         Calculate the root mean square error for a given set of parameters.
 
@@ -73,26 +66,16 @@
         -------
         tuple
             A tuple containing the cost and the gradient. The cost is a float,
-            and the gradient is an array-like of the same length as `x`.
+            and the gradient is an array-like of the same length as `inputs`.
 
         Raises
         ------
         ValueError
             If an error occurs during the calculation of the cost or gradient.
         """
-<<<<<<< HEAD
-        y, dy = self.problem.evaluateS1(x)
+        y, dy = self.problem.evaluateS1(inputs)
         if not self.verify_prediction(y):
             return np.inf, self._de * np.ones(self.n_parameters)
-=======
-        y, dy = self.problem.evaluateS1(inputs)
-
-        for key in self.signal:
-            if len(y.get(key, [])) != len(self._target.get(key, [])):
-                e = np.float64(np.inf)
-                de = self._de * np.ones(self.n_parameters)
-                return e, de
->>>>>>> 4c4a31ef
 
         r = np.asarray([y[signal] - self._target[signal] for signal in self.signal])
         e = np.sqrt(np.mean(r**2, axis=1))
@@ -125,14 +108,7 @@
     def __init__(self, problem):
         super(SumSquaredError, self).__init__(problem)
 
-<<<<<<< HEAD
-    def _evaluate(self, x, grad=None):
-=======
-        # Default fail gradient
-        self._de = 1.0
-
     def _evaluate(self, inputs: Inputs, grad=None):
->>>>>>> 4c4a31ef
         """
         Calculate the sum of squared errors for a given set of parameters.
 
@@ -176,25 +152,16 @@
         -------
         tuple
             A tuple containing the cost and the gradient. The cost is a float,
-            and the gradient is an array-like of the same length as `x`.
+            and the gradient is an array-like of the same length as `inputs`.
 
         Raises
         ------
         ValueError
             If an error occurs during the calculation of the cost or gradient.
         """
-<<<<<<< HEAD
-        y, dy = self.problem.evaluateS1(x)
+        y, dy = self.problem.evaluateS1(inputs)
         if not self.verify_prediction(y):
             return np.inf, self._de * np.ones(self.n_parameters)
-=======
-        y, dy = self.problem.evaluateS1(inputs)
-        for key in self.signal:
-            if len(y.get(key, [])) != len(self._target.get(key, [])):
-                e = np.float64(np.inf)
-                de = self._de * np.ones(self.n_parameters)
-                return e, de
->>>>>>> 4c4a31ef
 
         r = np.asarray([y[signal] - self._target[signal] for signal in self.signal])
         e = np.sum(np.sum(r**2, axis=0), axis=0)
@@ -235,20 +202,21 @@
             )
         self.p = p
 
-    def _evaluate(self, x, grad=None):
+    def _evaluate(self, inputs: Inputs, grad=None):
         """
         Calculate the Minkowski cost for a given set of parameters.
 
         Parameters
         ----------
-        x : array-like
-            The parameters for which to evaluate the cost.
+        inputs : Inputs
+            The parameters for which to compute the cost and gradient.
+
         Returns
         -------
         float
             The Minkowski cost.
         """
-        prediction = self.problem.evaluate(x)
+        prediction = self.problem.evaluate(inputs)
         if not self.verify_prediction(prediction):
             return np.inf
 
@@ -261,27 +229,27 @@
 
         return float(e) if self.n_outputs == 1 else np.sum(e)
 
-    def _evaluateS1(self, x):
+    def _evaluateS1(self, inputs):
         """
         Compute the cost and its gradient with respect to the parameters.
 
         Parameters
         ----------
-        x : array-like
+        inputs : Inputs
             The parameters for which to compute the cost and gradient.
 
         Returns
         -------
         tuple
             A tuple containing the cost and the gradient. The cost is a float,
-            and the gradient is an array-like of the same length as `x`.
+            and the gradient is an array-like of the same length as `inputs`.
 
         Raises
         ------
         ValueError
             If an error occurs during the calculation of the cost or gradient.
         """
-        y, dy = self.problem.evaluateS1(x)
+        y, dy = self.problem.evaluateS1(inputs)
         if not self.verify_prediction(y):
             return np.inf, self._de * np.ones(self.n_parameters)
 
@@ -342,7 +310,7 @@
         -------
         tuple
             A tuple containing the cost and the gradient. The cost is a float,
-            and the gradient is an array-like of the same length as `x`.
+            and the gradient is an array-like of the same length as `inputs`.
 
         Raises
         ------
@@ -401,14 +369,10 @@
         float
             The maximum a posteriori cost.
         """
-<<<<<<< HEAD
-        log_likelihood = self.likelihood._evaluate(x)
+        log_likelihood = self.likelihood._evaluate(inputs)
         if not np.isfinite(log_likelihood):
             return -np.inf
 
-=======
-        log_likelihood = self.likelihood._evaluate(inputs)
->>>>>>> 4c4a31ef
         log_prior = sum(
             self.parameters[key].prior.logpdf(value) for key, value in inputs.items()
         )
@@ -430,21 +394,17 @@
         -------
         tuple
             A tuple containing the cost and the gradient. The cost is a float,
-            and the gradient is an array-like of the same length as `x`.
+            and the gradient is an array-like of the same length as `inputs`.
 
         Raises
         ------
         ValueError
             If an error occurs during the calculation of the cost or gradient.
         """
-<<<<<<< HEAD
-        log_likelihood, dl = self.likelihood._evaluateS1(x)
+        log_likelihood, dl = self.likelihood._evaluateS1(inputs)
         if not np.isfinite(log_likelihood):
-            return -np.inf, dl
-
-=======
-        log_likelihood, dl = self.likelihood._evaluateS1(inputs)
->>>>>>> 4c4a31ef
+            return -np.inf, -dl
+
         log_prior = sum(
             self.parameters[key].prior.logpdf(inputs[key]) for key in inputs.keys()
         )
