from typing import Union

import numpy as np

from pybop.costs.base_cost import BaseCost
from pybop.parameters.parameter import Inputs, Parameter, Parameters
from pybop.parameters.priors import Uniform
from pybop.problems.base_problem import BaseProblem


class BaseLikelihood(BaseCost):
    """
    Base class for likelihoods
    """

    def __init__(self, problem: BaseProblem):
        super().__init__(problem)
        self.n_time_data = problem.n_time_data


class GaussianLogLikelihoodKnownSigma(BaseLikelihood):
    """
    This class represents a Gaussian Log Likelihood with a known sigma,
    which assumes that the data follows a Gaussian distribution and computes
    the log-likelihood of observed data under this assumption.

    Parameters
    ----------
    sigma0 : scalar or array
        Initial standard deviation around ``x0``. Either a scalar value (one
        standard deviation for all coordinates) or an array with one entry
        per dimension.
    """

    def __init__(self, problem: BaseProblem, sigma0: Union[list[float], float]):
        super().__init__(problem)
        sigma0 = self.check_sigma0(sigma0)
        self.sigma2 = sigma0**2.0
        self._offset = -0.5 * self.n_time_data * np.log(2 * np.pi * self.sigma2)
        self._multip = -1 / (2.0 * self.sigma2)

    def _evaluate(self, inputs: Inputs) -> float:
        """
        Evaluates the Gaussian log-likelihood for the given parameters with known sigma.
        """
        if not self.verify_prediction(self.y):
            return -np.inf

        e = np.asarray(
            [
                np.sum(
                    self._offset
                    + self._multip
                    * np.sum((self._target[signal] - self.y[signal]) ** 2.0)
                )
                for signal in self.signal
            ]
        )

        return e.item() if self.n_outputs == 1 else np.sum(e)

    def _evaluateS1(self, inputs: Inputs) -> tuple[float, np.ndarray]:
        """
        Calculates the log-likelihood and gradient.
        """
        if not self.verify_prediction(self.y):
            return -np.inf, -self._de * np.ones(self.n_parameters)

        likelihood = self._evaluate(inputs)

        r = np.asarray(
            [self._target[signal] - self.y[signal] for signal in self.signal]
        )
        dl = np.sum((np.sum((r * self.dy.T), axis=2) / self.sigma2), axis=1)

        return likelihood, dl

    def check_sigma0(self, sigma0: Union[np.ndarray, float]):
        """
        Check the validity of sigma0.
        """
        sigma0 = np.asarray(sigma0, dtype=float)
        if not np.all(sigma0 > 0):
            raise ValueError("Sigma0 must be positive")
        if np.shape(sigma0) not in [(), (1,), (self.n_outputs,)]:
            raise ValueError(
                "sigma0 must be either a scalar value (one standard deviation for "
                "all coordinates) or an array with one entry per dimension."
            )
        return sigma0


class GaussianLogLikelihood(BaseLikelihood):
    """
    This class represents a Gaussian Log Likelihood, which assumes that the
    data follows a Gaussian distribution and computes the log-likelihood of
    observed data under this assumption.

    This class estimates the standard deviation of the Gaussian distribution
    alongside the parameters of the model.

    Attributes
    ----------
    _logpi : float
        Precomputed offset value for the log-likelihood function.
    _dsigma_scale : float
        Scale factor for derivative of standard deviation.
    """

    def __init__(
        self,
        problem: BaseProblem,
        sigma0: Union[float, list[float], list[Parameter]] = 0.002,
        dsigma_scale: float = 1.0,
    ):
        super().__init__(problem)
        self._dsigma_scale = dsigma_scale
        self._logpi = -0.5 * self.n_time_data * np.log(2 * np.pi)
        self._has_separable_problem = False

        self.sigma = Parameters()
        self._add_sigma_parameters(sigma0)
        self.parameters.join(self.sigma)

    def _add_sigma_parameters(self, sigma0):
        sigma0 = [sigma0] if not isinstance(sigma0, list) else sigma0
        sigma0 = self._pad_sigma0(sigma0)

        for i, value in enumerate(sigma0):
            self._add_single_sigma(i, value)

    def _pad_sigma0(self, sigma0):
        if len(sigma0) < self.n_outputs:
            return np.pad(
                sigma0,
                (0, self.n_outputs - len(sigma0)),
                constant_values=sigma0[-1],
            )
        return sigma0

    def _add_single_sigma(self, index, value):
        if isinstance(value, Parameter):
            self.sigma.add(value)
        elif isinstance(value, (int, float)):
            self.sigma.add(
                Parameter(
                    f"Sigma for output {index+1}",
                    initial_value=value,
                    prior=Uniform(0.5 * value, 1.5 * value),
                )
            )
        else:
            raise TypeError(
                f"Expected sigma0 to contain Parameter objects or numeric values. "
                f"Received {type(value)}"
            )

    @property
    def dsigma_scale(self):
        """
        Scaling factor for the dsigma term in the gradient calculation.
        """
        return self._dsigma_scale

    @dsigma_scale.setter
    def dsigma_scale(self, new_value):
        if new_value < 0:
            raise ValueError("dsigma_scale must be non-negative")
        self._dsigma_scale = new_value

    def _evaluate(self, inputs: Inputs) -> float:
        """
        Evaluates the Gaussian log-likelihood for the given parameters.

        Parameters
        ----------
        inputs : Inputs
            The parameters for which to evaluate the log-likelihood, including the `n_outputs`
            standard deviations of the Gaussian distributions.

        Returns
        -------
        float
            The log-likelihood value, or -inf if the standard deviations are non-positive.
        """
        self.parameters.update(values=list(inputs.values()))

        sigma = self.sigma.current_value()
        if np.any(sigma <= 0):
            return -np.inf

        self.y = self.problem.evaluate(self.problem.parameters.as_dict())
        if not self.verify_prediction(self.y):
            return -np.inf

        e = np.asarray(
            [
                np.sum(
                    self._logpi
                    - self.n_time_data * np.log(sigma)
                    - np.sum((self._target[signal] - self.y[signal]) ** 2.0)
                    / (2.0 * sigma**2.0)
                )
                for signal in self.signal
            ]
        )

        return e.item() if self.n_outputs == 1 else np.sum(e)

    def _evaluateS1(self, inputs: Inputs) -> tuple[float, np.ndarray]:
        """
        Calculates the log-likelihood and sensitivities.

        Parameters
        ----------
        inputs : Inputs
            The parameters for which to evaluate the log-likelihood.

        Returns
        -------
        Tuple[float, np.ndarray]
            The log-likelihood and its gradient.
        """
        self.parameters.update(values=list(inputs.values()))

        sigma = self.sigma.current_value()
        if np.any(sigma <= 0):
            return -np.inf, -self._de * np.ones(self.n_parameters)

        self.y, self.dy = self.problem.evaluateS1(self.problem.parameters.as_dict())
        if not self.verify_prediction(self.y):
            return -np.inf, -self._de * np.ones(self.n_parameters)

        likelihood = self._evaluate(inputs)

        r = np.asarray(
            [self._target[signal] - self.y[signal] for signal in self.signal]
        )
        dl = np.sum((np.sum((r * self.dy.T), axis=2) / (sigma**2.0)), axis=1)
        dsigma = (
            -self.n_time_data / sigma + np.sum(r**2.0, axis=1) / (sigma**3.0)
        ) / self._dsigma_scale
        dl = np.concatenate((dl.flatten(), dsigma))

        return likelihood, dl


class MAP(BaseLikelihood):
    """
    Maximum a posteriori cost function.

    Computes the maximum a posteriori cost function, which is the sum of the
    log likelihood and the log prior. The goal of maximising is achieved by
    setting minimising = False in the optimiser settings.

    Inherits all parameters and attributes from ``BaseLikelihood``.

    """

    def __init__(self, problem, likelihood, sigma0=None, gradient_step=1e-3):
        super().__init__(problem)
        self.sigma0 = sigma0
        self.gradient_step = gradient_step
        if self.sigma0 is None:
            self.sigma0 = []
            for param in self.problem.parameters:
                self.sigma0.append(param.prior.sigma)

        try:
            self.likelihood = likelihood(problem=self.problem, sigma0=self.sigma0)
        except Exception as e:
            raise ValueError(
                f"An error occurred when constructing the Likelihood class: {e}"
            ) from e

        if hasattr(self, "likelihood") and not isinstance(
            self.likelihood, BaseLikelihood
        ):
            raise ValueError(f"{self.likelihood} must be a subclass of BaseLikelihood")

<<<<<<< HEAD
        self.parameters = self.likelihood.parameters
        self._has_separable_problem = self.likelihood._has_separable_problem

    def _evaluate(self, inputs: Inputs, grad=None) -> float:
=======
    def _evaluate(self, inputs: Inputs) -> float:
>>>>>>> 66cf05fd
        """
        Calculate the maximum a posteriori cost for a given set of parameters.

        Parameters
        ----------
        inputs : Inputs
            The parameters for which to evaluate the cost.

        Returns
        -------
        float
            The maximum a posteriori cost.
        """
        log_prior = sum(
            self.parameters[key].prior.logpdf(value) for key, value in inputs.items()
        )

        if not np.isfinite(log_prior).any():
            return -np.inf

        if self._has_separable_problem:
            self.likelihood.y = self.y
        log_likelihood = self.likelihood.evaluate(inputs)

        posterior = log_likelihood + log_prior
        return posterior

    def _evaluateS1(self, inputs: Inputs) -> tuple[float, np.ndarray]:
        """
        Compute the maximum a posteriori with respect to the parameters.
        The method passes the likelihood gradient to the optimiser without modification.

        Parameters
        ----------
        inputs : Inputs
            The parameters for which to compute the cost and gradient.

        Returns
        -------
        tuple
            A tuple containing the cost and the gradient. The cost is a float,
            and the gradient is an array-like of the same length as `x`.

        Raises
        ------
        ValueError
            If an error occurs during the calculation of the cost or gradient.
        """
        log_prior = sum(
            self.parameters[key].prior.logpdf(value) for key, value in inputs.items()
        )
        if not np.isfinite(log_prior).any():
            return -np.inf, -self._de * np.ones(self.n_parameters)

        if self._has_separable_problem:
            self.likelihood.y, self.likelihood.dy = (self.y, self.dy)
        log_likelihood, dl = self.likelihood.evaluateS1(inputs)

        # Compute a finite difference approximation of the gradient of the log prior
        delta = self.parameters.initial_value() * self.gradient_step
        prior_gradient = []

        for parameter, step_size in zip(self.problem.parameters, delta):
            param_value = inputs[parameter.name]

            log_prior_upper = parameter.prior.logpdf(param_value * (1 + step_size))
            log_prior_lower = parameter.prior.logpdf(param_value * (1 - step_size))

            gradient = (log_prior_upper - log_prior_lower) / (
                2 * step_size * param_value + np.finfo(float).eps
            )
            prior_gradient.append(gradient)

        posterior = log_likelihood + log_prior
        total_gradient = dl + prior_gradient

        return posterior, total_gradient<|MERGE_RESOLUTION|>--- conflicted
+++ resolved
@@ -278,14 +278,10 @@
         ):
             raise ValueError(f"{self.likelihood} must be a subclass of BaseLikelihood")
 
-<<<<<<< HEAD
         self.parameters = self.likelihood.parameters
         self._has_separable_problem = self.likelihood._has_separable_problem
 
-    def _evaluate(self, inputs: Inputs, grad=None) -> float:
-=======
     def _evaluate(self, inputs: Inputs) -> float:
->>>>>>> 66cf05fd
         """
         Calculate the maximum a posteriori cost for a given set of parameters.
 
