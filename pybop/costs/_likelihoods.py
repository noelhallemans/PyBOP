from typing import List, Tuple, Union

import numpy as np

from pybop.costs.base_cost import BaseCost
from pybop.problems.base_problem import BaseProblem


class BaseLikelihood(BaseCost):
    """
    Base class for likelihoods
    """

<<<<<<< HEAD
    def __init__(self, problem: BaseProblem, sigma0: Union[None, np.ndarray] = None):
        super(BaseLikelihood, self).__init__(problem, sigma0)
        self.n_time_data = problem.n_time_data

    def set_sigma0(self, sigma0: Union[np.ndarray, List[float]]):
=======
    def __init__(self, problem):
        super(BaseLikelihood, self).__init__(problem)
        self.n_time_data = problem.n_time_data


class GaussianLogLikelihoodKnownSigma(BaseLikelihood):
    """
    This class represents a Gaussian Log Likelihood with a known sigma,
    which assumes that the data follows a Gaussian distribution and computes
    the log-likelihood of observed data under this assumption.

    Parameters
    ----------
    sigma : scalar or array
        Initial standard deviation around ``x0``. Either a scalar value (one
        standard deviation for all coordinates) or an array with one entry
        per dimension. Not all methods will use this information.
    """

    def __init__(self, problem, sigma):
        super(GaussianLogLikelihoodKnownSigma, self).__init__(problem)
        self.sigma = None
        self.set_sigma(sigma)
        self._offset = -0.5 * self.n_time_data * np.log(2 * np.pi / self.sigma)
        self._multip = -1 / (2.0 * self.sigma**2)
        self.sigma2 = self.sigma**-2
        self._dl = np.ones(self.n_parameters)

    def set_sigma(self, sigma):
>>>>>>> 02cbb142
        """
        Setter for sigma0 parameter
        """
<<<<<<< HEAD
        sigma0 = np.asarray(sigma0, dtype=float)
        if not np.all(sigma0 > 0):
            raise ValueError("Sigma must be positive")
        self.sigma0 = sigma0

    def get_sigma0(self) -> np.ndarray:
=======
        if sigma is None:
            raise ValueError(
                "The GaussianLogLikelihoodKnownSigma cost requires sigma to be "
                + "either a scalar value or an array with one entry per dimension."
            )

        if not isinstance(sigma, np.ndarray):
            sigma = np.array(sigma)

        if not np.issubdtype(sigma.dtype, np.number):
            raise ValueError("Sigma must contain only numeric values")

        if np.any(sigma <= 0):
            raise ValueError("Sigma must be positive")
        else:
            self.sigma = sigma

    def get_sigma(self):
>>>>>>> 02cbb142
        """
        Getter for sigma0 parameter
        """
<<<<<<< HEAD
        return self.sigma0

    @property
    def n_parameters(self) -> int:
        """
        Returns the number of parameters
        """
        return self._n_parameters


class GaussianLogLikelihoodKnownSigma(BaseLikelihood):
    """
    This class represents a Gaussian Log Likelihood with a known sigma,
    which assumes that the data follows a Gaussian distribution and computes
    the log-likelihood of observed data under this assumption.

    Attributes:
        _logpi (float): Precomputed offset value for the log-likelihood function.
    """

    def __init__(self, problem: BaseProblem, sigma0: List[float]):
        super(GaussianLogLikelihoodKnownSigma, self).__init__(problem, sigma0)
        self.set_sigma0(sigma0)
        self._offset = -0.5 * self.n_time_data * np.log(2 * np.pi / self.sigma0)
        self._multip = -1 / (2.0 * self.sigma0**2)
        self.sigma2 = self.sigma0**-2
        self._dl = np.ones(self._n_parameters)
=======
        return self.sigma
>>>>>>> 02cbb142

    def _evaluate(self, x: np.ndarray, grad: Union[None, np.ndarray] = None) -> float:
        """
        Evaluates the Gaussian log-likelihood for the given parameters with known sigma.
        """
        y = self.problem.evaluate(x)
        if any(
            len(y.get(key, [])) != len(self._target.get(key, [])) for key in self.signal
        ):
            return -np.inf  # prediction doesn't match target

        e = np.sum(
            [
                np.sum(
                    self._offset
                    + self._multip * np.sum((self._target[signal] - y[signal]) ** 2)
                )
                for signal in self.signal
            ]
        )

        return e if self.n_outputs != 1 else e.item()

    def _evaluateS1(self, x, grad=None):
        """
        Calls the problem.evaluateS1 method and calculates the log-likelihood and gradient.
        """
        y, dy = self.problem.evaluateS1(x)
        if any(
            len(y.get(key, [])) != len(self._target.get(key, [])) for key in self.signal
        ):
            return -np.inf, -self._dl * np.ones(self.n_parameters)

        r = np.array([self._target[signal] - y[signal] for signal in self.signal])
        likelihood = self._evaluate(x)
        dl = np.sum((self.sigma2 * np.sum((r * dy.T), axis=2)), axis=1)
        return likelihood, dl


class GaussianLogLikelihood(BaseLikelihood):
    """
    This class represents a Gaussian Log Likelihood, which assumes that the
    data follows a Gaussian distribution and computes the log-likelihood of
    observed data under this assumption.

    Attributes
    ----------
    _logpi : float
        Precomputed offset value for the log-likelihood function.
    """

    def __init__(
        self, problem: BaseProblem, sigma0=0.001, x0=0.005, sigma_bounds_std=6
    ):
        super(GaussianLogLikelihood, self).__init__(problem)
        self._logpi = -0.5 * self.n_time_data * np.log(2 * np.pi)
<<<<<<< HEAD
        self._dl = np.inf * np.ones(self._n_parameters + self.n_outputs)
        self._dsigma_scale = 1e2
        self.sigma_bounds_std = sigma_bounds_std
=======
        self._dl = np.ones(self.n_parameters + self.n_outputs)
>>>>>>> 02cbb142

        # Set the bounds for the sigma parameters
        self.lower_bound = max((x0 - self.sigma_bounds_std * sigma0), 1e-5)
        self.upper_bound = x0 + self.sigma_bounds_std * sigma0
        self._validate_and_correct_length(sigma0, x0)

    @property
    def dsigma_scale(self):
        """
        Scaling factor for the dsigma term in the gradient calculation.
        """
        return self._dsigma_scale

    @dsigma_scale.setter
    def dsigma_scale(self, new_value):
        if new_value < 0:
            raise ValueError("dsigma_scale must be non-negative")
        self._dsigma_scale = new_value

    def _validate_and_correct_length(self, sigma0, x0):
        """
        Validate and correct the length of sigma0 and x0 arrays.
        """
        expected_length = len(self._dl)

        self.sigma0 = np.pad(
            self.sigma0,
            (0, max(0, expected_length - len(self.sigma0))),
            constant_values=sigma0,
        )
        self.x0 = np.pad(
            self.x0, (0, max(0, expected_length - len(self.x0))), constant_values=x0
        )

        if len(self.bounds["upper"]) != expected_length:
            num_elements_to_add = expected_length - len(self.bounds["upper"])
            self.bounds["lower"].extend([self.lower_bound] * num_elements_to_add)
            self.bounds["upper"].extend([self.upper_bound] * num_elements_to_add)

    def _evaluate(self, x: np.ndarray, grad: Union[None, np.ndarray] = None) -> float:
        """
        Evaluates the Gaussian log-likelihood for the given parameters.

        Args:
            x (np.ndarray): The parameters for which to evaluate the log-likelihood.
                            The last `self.n_outputs` elements are assumed to be the
                            standard deviations of the Gaussian distributions.

        Returns:
            float: The log-likelihood value, or -inf if the standard deviations are non-positive.
        """
        sigma = np.asarray(x[-self.n_outputs :])
        if np.any(sigma <= 0):
            return -np.inf

        y = self.problem.evaluate(x[: -self.n_outputs])
        if any(
            len(y.get(key, [])) != len(self._target.get(key, [])) for key in self.signal
        ):
            return -np.inf  # prediction doesn't match target

        e = np.sum(
            [
                np.sum(
                    self._logpi
                    - self.n_time_data * np.log(sigma)
                    - np.sum((self._target[signal] - y[signal]) ** 2) / (2.0 * sigma**2)
                )
                for signal in self.signal
            ]
        )

        return e if self.n_outputs != 1 else e.item()

    def _evaluateS1(
        self, x: np.ndarray, grad: Union[None, np.ndarray] = None
    ) -> Tuple[float, np.ndarray]:
        """
        Calls the problem.evaluateS1 method and calculates the log-likelihood.

        Args:
            x (np.ndarray): The parameters for which to evaluate the log-likelihood.
            grad (Union[None, np.ndarray]): The gradient (optional).

        Returns:
            Tuple[float, np.ndarray]: The log-likelihood and its gradient.
        """
        sigma = np.asarray(x[-self.n_outputs :])
        if np.any(sigma <= 0):
            return -np.inf, -self._dl

        y, dy = self.problem.evaluateS1(x[: -self.n_outputs])
        if any(
            len(y.get(key, [])) != len(self._target.get(key, [])) for key in self.signal
        ):
            return -np.inf, -self._dl

        r = np.array([self._target[signal] - y[signal] for signal in self.signal])
        likelihood = self._evaluate(x)
        dl = np.sum((sigma ** (-2.0) * np.sum((r * dy.T), axis=2)), axis=1)
        dsigma = (
            -self.n_time_data / sigma + sigma ** (-3.0) * np.sum(r**2, axis=1)
        ) / self._dsigma_scale
        dl = np.concatenate((dl.flatten(), dsigma))

        return likelihood, dl


class MAP(BaseLikelihood):
    """
    Maximum a posteriori cost function.

    Computes the maximum a posteriori cost function, which is the sum of the
    log likelihood and the log prior. The goal of maximising is achieved by
    setting minimising = False in the optimiser settings.

    Inherits all parameters and attributes from ``BaseLikelihood``.

    """

    def __init__(self, problem, likelihood, sigma0=None):
        super(MAP, self).__init__(problem)
        self.sigma0 = sigma0
        if self.sigma0 is None:
            self.sigma0 = []
            for param in self.problem.parameters:
                self.sigma0.append(param.prior.sigma)

        try:
            self.likelihood = likelihood(problem=self.problem, sigma0=self.sigma0)
        except Exception as e:
            raise ValueError(
                f"An error occurred when constructing the Likelihood class: {e}"
            )

        if hasattr(self, "likelihood") and not isinstance(
            self.likelihood, BaseLikelihood
        ):
            raise ValueError(f"{self.likelihood} must be a subclass of BaseLikelihood")

    def _evaluate(self, x, grad=None):
        """
        Calculate the maximum a posteriori cost for a given set of parameters.

        Parameters
        ----------
        x : array-like
            The parameters for which to evaluate the cost.
        grad : array-like, optional
            An array to store the gradient of the cost function with respect
            to the parameters.

        Returns
        -------
        float
            The maximum a posteriori cost.
        """
        log_likelihood = self.likelihood.evaluate(x)
        log_prior = sum(
            param.prior.logpdf(x_i) for x_i, param in zip(x, self.problem.parameters)
        )

        posterior = log_likelihood + log_prior
        return posterior

    def _evaluateS1(self, x):
        """
        Compute the maximum a posteriori with respect to the parameters.
        The method passes the likelihood gradient to the optimiser without modification.

        Parameters
        ----------
        x : array-like
            The parameters for which to compute the cost and gradient.

        Returns
        -------
        tuple
            A tuple containing the cost and the gradient. The cost is a float,
            and the gradient is an array-like of the same length as `x`.

        Raises
        ------
        ValueError
            If an error occurs during the calculation of the cost or gradient.
        """
        log_likelihood, dl = self.likelihood.evaluateS1(x)
        log_prior = sum(
            param.prior.logpdf(x_i) for x_i, param in zip(x, self.problem.parameters)
        )

        posterior = log_likelihood + log_prior
        return posterior, dl<|MERGE_RESOLUTION|>--- conflicted
+++ resolved
@@ -11,16 +11,24 @@
     Base class for likelihoods
     """
 
-<<<<<<< HEAD
-    def __init__(self, problem: BaseProblem, sigma0: Union[None, np.ndarray] = None):
-        super(BaseLikelihood, self).__init__(problem, sigma0)
-        self.n_time_data = problem.n_time_data
-
-    def set_sigma0(self, sigma0: Union[np.ndarray, List[float]]):
-=======
-    def __init__(self, problem):
+    def __init__(self, problem: BaseProblem):
         super(BaseLikelihood, self).__init__(problem)
         self.n_time_data = problem.n_time_data
+
+    def set_sigma0(self, sigma0: Union[np.ndarray, List[float]]):
+        """
+        Setter for sigma0 parameter
+        """
+        sigma0 = np.asarray(sigma0, dtype=float)
+        if not np.all(sigma0 > 0):
+            raise ValueError("Sigma must be positive")
+        self.sigma0 = sigma0
+
+    def get_sigma0(self) -> np.ndarray:
+        """
+        Getter for sigma0 parameter
+        """
+        return self.sigma0
 
 
 class GaussianLogLikelihoodKnownSigma(BaseLikelihood):
@@ -37,81 +45,13 @@
         per dimension. Not all methods will use this information.
     """
 
-    def __init__(self, problem, sigma):
+    def __init__(self, problem: BaseProblem, sigma0: List[float]):
         super(GaussianLogLikelihoodKnownSigma, self).__init__(problem)
-        self.sigma = None
-        self.set_sigma(sigma)
-        self._offset = -0.5 * self.n_time_data * np.log(2 * np.pi / self.sigma)
-        self._multip = -1 / (2.0 * self.sigma**2)
-        self.sigma2 = self.sigma**-2
-        self._dl = np.ones(self.n_parameters)
-
-    def set_sigma(self, sigma):
->>>>>>> 02cbb142
-        """
-        Setter for sigma0 parameter
-        """
-<<<<<<< HEAD
-        sigma0 = np.asarray(sigma0, dtype=float)
-        if not np.all(sigma0 > 0):
-            raise ValueError("Sigma must be positive")
-        self.sigma0 = sigma0
-
-    def get_sigma0(self) -> np.ndarray:
-=======
-        if sigma is None:
-            raise ValueError(
-                "The GaussianLogLikelihoodKnownSigma cost requires sigma to be "
-                + "either a scalar value or an array with one entry per dimension."
-            )
-
-        if not isinstance(sigma, np.ndarray):
-            sigma = np.array(sigma)
-
-        if not np.issubdtype(sigma.dtype, np.number):
-            raise ValueError("Sigma must contain only numeric values")
-
-        if np.any(sigma <= 0):
-            raise ValueError("Sigma must be positive")
-        else:
-            self.sigma = sigma
-
-    def get_sigma(self):
->>>>>>> 02cbb142
-        """
-        Getter for sigma0 parameter
-        """
-<<<<<<< HEAD
-        return self.sigma0
-
-    @property
-    def n_parameters(self) -> int:
-        """
-        Returns the number of parameters
-        """
-        return self._n_parameters
-
-
-class GaussianLogLikelihoodKnownSigma(BaseLikelihood):
-    """
-    This class represents a Gaussian Log Likelihood with a known sigma,
-    which assumes that the data follows a Gaussian distribution and computes
-    the log-likelihood of observed data under this assumption.
-
-    Attributes:
-        _logpi (float): Precomputed offset value for the log-likelihood function.
-    """
-
-    def __init__(self, problem: BaseProblem, sigma0: List[float]):
-        super(GaussianLogLikelihoodKnownSigma, self).__init__(problem, sigma0)
         self.set_sigma0(sigma0)
         self._offset = -0.5 * self.n_time_data * np.log(2 * np.pi / self.sigma0)
         self._multip = -1 / (2.0 * self.sigma0**2)
         self.sigma2 = self.sigma0**-2
-        self._dl = np.ones(self._n_parameters)
-=======
-        return self.sigma
->>>>>>> 02cbb142
+        self._dl = np.ones(self.n_parameters)
 
     def _evaluate(self, x: np.ndarray, grad: Union[None, np.ndarray] = None) -> float:
         """
@@ -168,13 +108,9 @@
     ):
         super(GaussianLogLikelihood, self).__init__(problem)
         self._logpi = -0.5 * self.n_time_data * np.log(2 * np.pi)
-<<<<<<< HEAD
-        self._dl = np.inf * np.ones(self._n_parameters + self.n_outputs)
+        self._dl = np.inf * np.ones(self.n_parameters + self.n_outputs)
         self._dsigma_scale = 1e2
         self.sigma_bounds_std = sigma_bounds_std
-=======
-        self._dl = np.ones(self.n_parameters + self.n_outputs)
->>>>>>> 02cbb142
 
         # Set the bounds for the sigma parameters
         self.lower_bound = max((x0 - self.sigma_bounds_std * sigma0), 1e-5)
