import numpy as np

from pybop.costs.base_cost import BaseCost
from pybop.parameters.parameter import Inputs


class BaseLikelihood(BaseCost):
    """
    Base class for likelihoods
    """

    def __init__(self, problem):
        super(BaseLikelihood, self).__init__(problem)
        self.n_time_data = problem.n_time_data


class GaussianLogLikelihoodKnownSigma(BaseLikelihood):
    """
    This class represents a Gaussian Log Likelihood with a known sigma,
    which assumes that the data follows a Gaussian distribution and computes
    the log-likelihood of observed data under this assumption.

    Parameters
    ----------
    sigma : scalar or array
        Initial standard deviation around ``x0``. Either a scalar value (one
        standard deviation for all coordinates) or an array with one entry
        per dimension. Not all methods will use this information.
    """

    def __init__(self, problem, sigma):
        super(GaussianLogLikelihoodKnownSigma, self).__init__(problem)
        self.sigma = None
        self.set_sigma(sigma)
        self._offset = -0.5 * self.n_time_data * np.log(2 * np.pi / self.sigma)
        self._multip = -1 / (2.0 * self.sigma**2)
        self.sigma2 = self.sigma**-2
        self._dl = np.ones(self.n_parameters)

    def set_sigma(self, sigma):
        """
        Setter for sigma parameter
        """
        if sigma is None:
            raise ValueError(
                "The GaussianLogLikelihoodKnownSigma cost requires sigma to be "
                + "either a scalar value or an array with one entry per dimension."
            )

        if not isinstance(sigma, np.ndarray):
            sigma = np.asarray(sigma)

        if not np.issubdtype(sigma.dtype, np.number):
            raise ValueError("Sigma must contain only numeric values")

        if np.any(sigma <= 0):
            raise ValueError("Sigma must be positive")
        else:
            self.sigma = sigma

    def get_sigma(self):
        """
        Getter for sigma parameter
        """
        return self.sigma

    def _evaluate(self, inputs: Inputs, grad=None):
        """
        Calculates the log-likelihood.
        """
<<<<<<< HEAD
=======
        y = self.problem.evaluate(inputs)

>>>>>>> 4c4a31ef
        for key in self.signal:
            if len(self._current_prediction.get(key, [])) != len(
                self._target.get(key, [])
            ):
                return -np.float64(np.inf)  # prediction doesn't match target

        e = np.asarray(
            [
                np.sum(
                    self._offset
                    + self._multip
                    * np.sum(
                        (self._target[signal] - self._current_prediction[signal]) ** 2
                    )
                )
                for signal in self.signal
            ]
        )

        if self.n_outputs == 1:
            return e.item()
        else:
            return np.sum(e)

    def _evaluateS1(self, inputs: Inputs, grad=None):
        """
        Calculates the log-likelihood and sensitivities.
        """
<<<<<<< HEAD
=======
        y, dy = self.problem.evaluateS1(inputs)

>>>>>>> 4c4a31ef
        for key in self.signal:
            if len(self._current_prediction.get(key, [])) != len(
                self._target.get(key, [])
            ):
                likelihood = np.float64(np.inf)
                dl = self._dl * np.ones(self.n_parameters)
                return -likelihood, -dl

<<<<<<< HEAD
        r = np.asarray(
            [
                self._target[signal] - self._current_prediction[signal]
                for signal in self.signal
            ]
        )
        likelihood = self._evaluate(x)
        dl = np.sum(
            (self.sigma2 * np.sum((r * self._current_sensitivities.T), axis=2)), axis=1
        )
=======
        r = np.asarray([self._target[signal] - y[signal] for signal in self.signal])
        likelihood = self._evaluate(inputs)
        dl = np.sum((self.sigma2 * np.sum((r * dy.T), axis=2)), axis=1)
>>>>>>> 4c4a31ef
        return likelihood, dl


class GaussianLogLikelihood(BaseLikelihood):
    """
    This class represents a Gaussian Log Likelihood, which assumes that the
    data follows a Gaussian distribution and computes the log-likelihood of
    observed data under this assumption.

    Attributes
    ----------
    _logpi : float
        Precomputed offset value for the log-likelihood function.
    """

    def __init__(self, problem):
        super(GaussianLogLikelihood, self).__init__(problem)
        self._logpi = -0.5 * self.n_time_data * np.log(2 * np.pi)
        self._dl = np.ones(self.n_parameters + self.n_outputs)
        self._fixed_problem = False  # keep problem evaluation within _evaluate

    def _evaluate(self, inputs: Inputs, grad=None):
        """
        Evaluates the Gaussian log-likelihood for the given parameters.

        Parameters
        ----------
        inputs : Inputs
            The parameters for which to evaluate the log-likelihood, including the `n_outputs`
            standard deviations of the Gaussian distributions.

        Returns:
            float: The log-likelihood value, or -inf if the standard deviations are received as non-positive.
        """
        sigma = np.asarray([0.002])  # TEMPORARY WORKAROUND (replace in #338)

        if np.any(sigma <= 0):
            return -np.inf

        y = self.problem.evaluate(inputs)

        for key in self.signal:
            if len(y.get(key, [])) != len(self._target.get(key, [])):
                return -np.float64(np.inf)  # prediction doesn't match target

        e = np.asarray(
            [
                np.sum(
                    self._logpi
                    - self.n_time_data * np.log(sigma)
                    - np.sum((self._target[signal] - y[signal]) ** 2) / (2.0 * sigma**2)
                )
                for signal in self.signal
            ]
        )

        if self.n_outputs == 1:
            return e.item()
        else:
            return np.sum(e)

    def _evaluateS1(self, inputs: Inputs, grad=None):
        """
        Calculates the log-likelihood and sensitivities.
        """
        sigma = np.asarray([0.002])  # TEMPORARY WORKAROUND (replace in #338)

        if np.any(sigma <= 0):
            return -np.float64(np.inf), -self._dl * np.ones(self.n_parameters)

        y, dy = self.problem.evaluateS1(inputs)
        for key in self.signal:
            if len(y.get(key, [])) != len(self._target.get(key, [])):
                likelihood = np.float64(np.inf)
                dl = self._dl * np.ones(self.n_parameters)
                return -likelihood, -dl

        r = np.asarray([self._target[signal] - y[signal] for signal in self.signal])
        likelihood = self._evaluate(inputs)
        dl = sigma ** (-2.0) * np.sum((r * dy.T), axis=2)
        dsigma = -self.n_time_data / sigma + sigma**-(3.0) * np.sum(r**2, axis=1)
        dl = np.concatenate((dl.flatten(), dsigma))
        return likelihood, dl<|MERGE_RESOLUTION|>--- conflicted
+++ resolved
@@ -68,11 +68,6 @@
         """
         Calculates the log-likelihood.
         """
-<<<<<<< HEAD
-=======
-        y = self.problem.evaluate(inputs)
-
->>>>>>> 4c4a31ef
         for key in self.signal:
             if len(self._current_prediction.get(key, [])) != len(
                 self._target.get(key, [])
@@ -101,11 +96,6 @@
         """
         Calculates the log-likelihood and sensitivities.
         """
-<<<<<<< HEAD
-=======
-        y, dy = self.problem.evaluateS1(inputs)
-
->>>>>>> 4c4a31ef
         for key in self.signal:
             if len(self._current_prediction.get(key, [])) != len(
                 self._target.get(key, [])
@@ -114,22 +104,16 @@
                 dl = self._dl * np.ones(self.n_parameters)
                 return -likelihood, -dl
 
-<<<<<<< HEAD
         r = np.asarray(
             [
                 self._target[signal] - self._current_prediction[signal]
                 for signal in self.signal
             ]
         )
-        likelihood = self._evaluate(x)
+        likelihood = self._evaluate(inputs)
         dl = np.sum(
             (self.sigma2 * np.sum((r * self._current_sensitivities.T), axis=2)), axis=1
         )
-=======
-        r = np.asarray([self._target[signal] - y[signal] for signal in self.signal])
-        likelihood = self._evaluate(inputs)
-        dl = np.sum((self.sigma2 * np.sum((r * dy.T), axis=2)), axis=1)
->>>>>>> 4c4a31ef
         return likelihood, dl
 
 
