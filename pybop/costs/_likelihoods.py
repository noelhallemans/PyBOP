from typing import List, Tuple, Union

import numpy as np

from pybop.costs.base_cost import BaseCost
<<<<<<< HEAD
from pybop.models.base_model import Inputs
from pybop.parameters.parameter import Parameter, Parameters
from pybop.parameters.priors import Uniform
from pybop.problems.base_problem import BaseProblem
=======
from pybop.parameters.parameter import Inputs
>>>>>>> a9f73df3


class BaseLikelihood(BaseCost):
    """
    Base class for likelihoods
    """

    def __init__(self, problem: BaseProblem):
        super(BaseLikelihood, self).__init__(problem)
        self.n_time_data = problem.n_time_data
        self.n_outputs = self.n_outputs or None


class GaussianLogLikelihoodKnownSigma(BaseLikelihood):
    """
    This class represents a Gaussian Log Likelihood with a known sigma,
    which assumes that the data follows a Gaussian distribution and computes
    the log-likelihood of observed data under this assumption.

    Parameters
    ----------
    sigma0 : scalar or array
        Initial standard deviation around ``x0``. Either a scalar value (one
        standard deviation for all coordinates) or an array with one entry
        per dimension.
    """

    def __init__(self, problem: BaseProblem, sigma0: Union[List[float], float]):
        super(GaussianLogLikelihoodKnownSigma, self).__init__(problem)
        sigma0 = self.check_sigma0(sigma0)
        self.sigma2 = sigma0**2.0
        self._offset = -0.5 * self.n_time_data * np.log(2 * np.pi * self.sigma2)
        self._multip = -1 / (2.0 * self.sigma2)
        self._dl = np.ones(self.n_parameters)

    def _evaluate(self, inputs: Inputs, grad: Union[None, np.ndarray] = None) -> float:
        """
        Evaluates the Gaussian log-likelihood for the given parameters with known sigma.
        """
        y = self.problem.evaluate(inputs)
        if any(
            len(y.get(key, [])) != len(self._target.get(key, [])) for key in self.signal
        ):
            return -np.inf  # prediction length doesn't match target

        e = np.sum(
            [
                np.sum(
                    self._offset
                    + self._multip * np.sum((self._target[signal] - y[signal]) ** 2.0)
                )
                for signal in self.signal
            ]
        )

        return e if self.n_outputs != 1 else e.item()

    def _evaluateS1(self, inputs: Inputs) -> Tuple[float, np.ndarray]:
        """
        Calls the problem.evaluateS1 method and calculates the log-likelihood and gradient.
        """
        y, dy = self.problem.evaluateS1(inputs)

        if any(
            len(y.get(key, [])) != len(self._target.get(key, [])) for key in self.signal
        ):
            return -np.inf, -self._dl

        likelihood = self._evaluate(inputs)

        r = np.asarray([self._target[signal] - y[signal] for signal in self.signal])
        dl = np.sum((np.sum((r * dy.T), axis=2) / self.sigma2), axis=1)

        return likelihood, dl

    def check_sigma0(self, sigma0: Union[np.ndarray, float]):
        """
        Check the validity of sigma0.
        """
        sigma0 = np.asarray(sigma0, dtype=float)
        if not np.all(sigma0 > 0):
            raise ValueError("Sigma0 must be positive")
        if np.shape(sigma0) not in [(), (1,), (self.n_outputs,)]:
            raise ValueError(
                "sigma0 must be either a scalar value (one standard deviation for "
                + "all coordinates) or an array with one entry per dimension."
            )
        return sigma0


class GaussianLogLikelihood(BaseLikelihood):
    """
    This class represents a Gaussian Log Likelihood, which assumes that the
    data follows a Gaussian distribution and computes the log-likelihood of
    observed data under this assumption.

    This class estimates the standard deviation of the Gaussian distribution
    alongside the parameters of the model.

    Attributes
    ----------
    _logpi : float
        Precomputed offset value for the log-likelihood function.
    _dsigma_scale : float
        Scale factor for derivative of standard deviation.
    """

    def __init__(
        self,
        problem: BaseProblem,
        sigma0: Union[float, List[float], List[Parameter]] = 0.002,
        dsigma_scale: float = 1.0,
    ):
        super(GaussianLogLikelihood, self).__init__(problem)
        self._dsigma_scale = dsigma_scale
        self._logpi = -0.5 * self.n_time_data * np.log(2 * np.pi)
        self._dl = np.ones(self.n_parameters)

        self.sigma = Parameters()
        self._add_sigma_parameters(sigma0)
        self.parameters.join(self.sigma)

    def _add_sigma_parameters(self, sigma0):
        sigma0 = [sigma0] if not isinstance(sigma0, List) else sigma0
        sigma0 = self._pad_sigma0(sigma0)

        for i, value in enumerate(sigma0):
            self._add_single_sigma(i, value)

    def _pad_sigma0(self, sigma0):
        if len(sigma0) < self.n_outputs:
            return np.pad(
                sigma0,
                (0, self.n_outputs - len(sigma0)),
                constant_values=sigma0[-1],
            )
        return sigma0

    def _add_single_sigma(self, index, value):
        if isinstance(value, Parameter):
            self.sigma.add(value)
        elif isinstance(value, (int, float)):
            self.sigma.add(
                Parameter(
                    f"Sigma for output {index+1}",
                    initial_value=value,
                    prior=Uniform(0.5 * value, 1.5 * value),
                )
            )
        else:
            raise TypeError(
                f"Expected sigma0 to contain Parameter objects or numeric values. "
                f"Received {type(value)}"
            )

    @property
    def dsigma_scale(self):
        """
        Scaling factor for the dsigma term in the gradient calculation.
        """
        return self._dsigma_scale

    @dsigma_scale.setter
    def dsigma_scale(self, new_value):
        if new_value < 0:
            raise ValueError("dsigma_scale must be non-negative")
        self._dsigma_scale = new_value

    def _evaluate(self, inputs: Inputs, grad: Union[None, np.ndarray] = None) -> float:
        """
        Evaluates the Gaussian log-likelihood for the given parameters.

        Parameters
        ----------
        inputs : Inputs
            The parameters for which to evaluate the log-likelihood, including the `n_outputs`
            standard deviations of the Gaussian distributions.

        Returns
        -------
        float
            The log-likelihood value, or -inf if the standard deviations are non-positive.
        """
<<<<<<< HEAD
        self.parameters.update(values=list(inputs.values()))
=======
        sigma = np.asarray([0.002])  # TEMPORARY WORKAROUND (replace in #338)
>>>>>>> a9f73df3

        sigma = self.sigma.current_value()
        if np.any(sigma <= 0):
            return -np.inf

        y = self.problem.evaluate(self.problem.parameters.as_dict())
        if any(
            len(y.get(key, [])) != len(self._target.get(key, [])) for key in self.signal
        ):
            return -np.inf  # prediction length doesn't match target

        e = np.sum(
            [
                np.sum(
                    self._logpi
                    - self.n_time_data * np.log(sigma)
                    - np.sum((self._target[signal] - y[signal]) ** 2.0)
                    / (2.0 * sigma**2.0)
                )
                for signal in self.signal
            ]
        )

        return e if self.n_outputs != 1 else e.item()

    def _evaluateS1(self, inputs: Inputs) -> Tuple[float, np.ndarray]:
        """
        Calls the problem.evaluateS1 method and calculates the log-likelihood.

        Parameters
        ----------
        inputs : Inputs
            The parameters for which to evaluate the log-likelihood.

        Returns
        -------
        Tuple[float, np.ndarray]
            The log-likelihood and its gradient.
        """
<<<<<<< HEAD
        self.parameters.update(values=list(inputs.values()))
=======
        sigma = np.asarray([0.002])  # TEMPORARY WORKAROUND (replace in #338)
>>>>>>> a9f73df3

        sigma = self.sigma.current_value()
        if np.any(sigma <= 0):
            return -np.inf, -self._dl

        y, dy = self.problem.evaluateS1(self.problem.parameters.as_dict())
        if any(
            len(y.get(key, [])) != len(self._target.get(key, [])) for key in self.signal
        ):
            return -np.inf, -self._dl

        likelihood = self._evaluate(inputs)

        r = np.asarray([self._target[signal] - y[signal] for signal in self.signal])
        dl = np.sum((np.sum((r * dy.T), axis=2) / (sigma**2.0)), axis=1)
        dsigma = (
            -self.n_time_data / sigma + np.sum(r**2.0, axis=1) / (sigma**3.0)
        ) / self._dsigma_scale
        dl = np.concatenate((dl.flatten(), dsigma))

        return likelihood, dl


class MAP(BaseLikelihood):
    """
    Maximum a posteriori cost function.

    Computes the maximum a posteriori cost function, which is the sum of the
    log likelihood and the log prior. The goal of maximising is achieved by
    setting minimising = False in the optimiser settings.

    Inherits all parameters and attributes from ``BaseLikelihood``.

    """

    def __init__(self, problem, likelihood, sigma0=None, gradient_step=1e-2):
        super(MAP, self).__init__(problem)
        self.sigma0 = sigma0
        self.gradient_step = gradient_step
        if self.sigma0 is None:
            self.sigma0 = []
            for param in self.problem.parameters:
                self.sigma0.append(param.prior.sigma)

        try:
            self.likelihood = likelihood(problem=self.problem, sigma0=self.sigma0)
        except Exception as e:
            raise ValueError(
                f"An error occurred when constructing the Likelihood class: {e}"
            )

        if hasattr(self, "likelihood") and not isinstance(
            self.likelihood, BaseLikelihood
        ):
            raise ValueError(f"{self.likelihood} must be a subclass of BaseLikelihood")

    def _evaluate(self, inputs: Inputs, grad=None) -> float:
        """
        Calculate the maximum a posteriori cost for a given set of parameters.

        Parameters
        ----------
        inputs : Inputs
            The parameters for which to evaluate the cost.
        grad : array-like, optional
            An array to store the gradient of the cost function with respect
            to the parameters.

        Returns
        -------
        float
            The maximum a posteriori cost.
        """
        log_likelihood = self.likelihood.evaluate(inputs)
        log_prior = sum(
            param.prior.logpdf(inputs[param.name]) for param in self.problem.parameters
        )

        posterior = log_likelihood + log_prior
        return posterior

    def _evaluateS1(self, inputs: Inputs) -> Tuple[float, np.ndarray]:
        """
        Compute the maximum a posteriori with respect to the parameters.
        The method passes the likelihood gradient to the optimiser without modification.

        Parameters
        ----------
        inputs : Inputs
            The parameters for which to compute the cost and gradient.

        Returns
        -------
        tuple
            A tuple containing the cost and the gradient. The cost is a float,
            and the gradient is an array-like of the same length as `x`.

        Raises
        ------
        ValueError
            If an error occurs during the calculation of the cost or gradient.
        """
        log_likelihood, dl = self.likelihood.evaluateS1(inputs)
        log_prior = sum(
            param.prior.logpdf(inputs[param.name]) for param in self.problem.parameters
        )

        # Compute a finite difference approximation of the gradient of the log prior
        delta = self.parameters.initial_value() * self.gradient_step
        prior_gradient = []

        for parameter, step_size in zip(self.problem.parameters, delta):
            param_value = inputs[parameter.name]

            log_prior_upper = parameter.prior.logpdf(param_value * (1 + step_size))
            log_prior_lower = parameter.prior.logpdf(param_value * (1 - step_size))

            gradient = (log_prior_upper - log_prior_lower) / (
                2 * step_size * param_value + np.finfo(float).eps
            )
            prior_gradient.append(gradient)

        posterior = log_likelihood + log_prior
        total_gradient = dl + prior_gradient

        return posterior, total_gradient<|MERGE_RESOLUTION|>--- conflicted
+++ resolved
@@ -3,14 +3,9 @@
 import numpy as np
 
 from pybop.costs.base_cost import BaseCost
-<<<<<<< HEAD
-from pybop.models.base_model import Inputs
-from pybop.parameters.parameter import Parameter, Parameters
+from pybop.parameters.parameter import Inputs, Parameter, Parameters
 from pybop.parameters.priors import Uniform
 from pybop.problems.base_problem import BaseProblem
-=======
-from pybop.parameters.parameter import Inputs
->>>>>>> a9f73df3
 
 
 class BaseLikelihood(BaseCost):
@@ -194,11 +189,7 @@
         float
             The log-likelihood value, or -inf if the standard deviations are non-positive.
         """
-<<<<<<< HEAD
         self.parameters.update(values=list(inputs.values()))
-=======
-        sigma = np.asarray([0.002])  # TEMPORARY WORKAROUND (replace in #338)
->>>>>>> a9f73df3
 
         sigma = self.sigma.current_value()
         if np.any(sigma <= 0):
@@ -238,11 +229,7 @@
         Tuple[float, np.ndarray]
             The log-likelihood and its gradient.
         """
-<<<<<<< HEAD
         self.parameters.update(values=list(inputs.values()))
-=======
-        sigma = np.asarray([0.002])  # TEMPORARY WORKAROUND (replace in #338)
->>>>>>> a9f73df3
 
         sigma = self.sigma.current_value()
         if np.any(sigma <= 0):
