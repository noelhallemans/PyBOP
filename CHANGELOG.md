# [Unreleased](https://github.com/pybop-team/PyBOP)

## Features

<<<<<<< HEAD
- [#327](https://github.com/pybop-team/PyBOP/issues/327) - Adds the `WeightedCost` subclass, defines when to evaluate a problem and adds the `spm_weighted_cost` example script.
=======
- [#379](https://github.com/pybop-team/PyBOP/pull/379) - Adds model.simulateS1 to weekly benchmarks.
>>>>>>> b49ede48
- [#174](https://github.com/pybop-team/PyBOP/issues/174) - Adds new logo and updates Readme for accessibility.
- [#316](https://github.com/pybop-team/PyBOP/pull/316) - Adds Adam with weight decay (AdamW) optimiser, adds depreciation warning for pints.Adam implementation.
- [#271](https://github.com/pybop-team/PyBOP/issues/271) - Aligns the output of the optimisers via a generalisation of Result class.
- [#315](https://github.com/pybop-team/PyBOP/pull/315) - Updates __init__ structure to remove circular import issues and minimises dependancy imports across codebase for faster PyBOP module import. Adds type-hints to BaseModel and refactors rebuild parameter variables.
- [#236](https://github.com/pybop-team/PyBOP/issues/236) - Restructures the optimiser classes, adds a new optimisation API through direct construction and keyword arguments, and fixes the setting of `max_iterations`, and `_minimising`. Introduces `pybop.BaseOptimiser`, `pybop.BasePintsOptimiser`, and `pybop.BaseSciPyOptimiser` classes.
- [#321](https://github.com/pybop-team/PyBOP/pull/321) - Updates Prior classes with BaseClass, adds a `problem.sample_initial_conditions` method to improve stability of SciPy.Minimize optimiser.
- [#249](https://github.com/pybop-team/PyBOP/pull/249) - Add WeppnerHuggins model and GITT example.
- [#304](https://github.com/pybop-team/PyBOP/pull/304) - Decreases the testing suite completion time.
- [#301](https://github.com/pybop-team/PyBOP/pull/301) - Updates default echem solver to "fast with events" mode.
- [#251](https://github.com/pybop-team/PyBOP/pull/251) - Increment PyBaMM > v23.5, remove redundant tests within integration tests, increment citation version, fix examples with incorrect model definitions.
- [#285](https://github.com/pybop-team/PyBOP/pull/285) - Drop support for Python 3.8.
- [#275](https://github.com/pybop-team/PyBOP/pull/275) - Adds Maximum a Posteriori (MAP) cost function with corresponding tests.
- [#273](https://github.com/pybop-team/PyBOP/pull/273) - Adds notebooks to nox examples session and updates CI workflows for change.
- [#250](https://github.com/pybop-team/PyBOP/pull/250) - Adds DFN, MPM, MSMR models and moves multiple construction variables to BaseEChem. Adds exception catch on simulate & simulateS1.
- [#241](https://github.com/pybop-team/PyBOP/pull/241) - Adds experimental circuit model fitting notebook with LG M50 data.
- [#268](https://github.com/pybop-team/PyBOP/pull/268) - Fixes the GitHub Release artifact uploads, allowing verification of codesigned binaries and source distributions via `sigstore-python`.
- [#79](https://github.com/pybop-team/PyBOP/issues/79) - Adds BPX as a dependency and imports BPX support from PyBaMM.
- [#267](https://github.com/pybop-team/PyBOP/pull/267) - Add classifiers to pyproject.toml, update project.urls.
- [#195](https://github.com/pybop-team/PyBOP/issues/195) - Adds the Nelder-Mead optimiser from PINTS as another option.

## Bug Fixes

- [#387](https://github.com/pybop-team/PyBOP/issues/387) - Adds keys to ParameterSet and updates ECM OCV check.
- [#380](https://github.com/pybop-team/PyBOP/pull/380) - Restore self._boundaries construction for `pybop.PSO`
- [#372](https://github.com/pybop-team/PyBOP/pull/372) - Converts `np.array` to `np.asarray` for Numpy v2.0 support.
- [#165](https://github.com/pybop-team/PyBOP/issues/165) - Stores the attempted and best parameter values and the best cost for each iteration in the log attribute of the optimiser and updates the associated plots.
- [#354](https://github.com/pybop-team/PyBOP/issues/354) - Fixes the calculation of the gradient in the `RootMeanSquaredError` cost.
- [#347](https://github.com/pybop-team/PyBOP/issues/347) - Resets options between MSMR tests to cope with a bug in PyBaMM v23.9 which is fixed in PyBaMM v24.1.
- [#337](https://github.com/pybop-team/PyBOP/issues/337) - Restores benchmarks, relaxes CI schedule for benchmarks and scheduled tests.
- [#231](https://github.com/pybop-team/PyBOP/issues/231) - Allows passing of keyword arguments to PyBaMM models and disables build on initialisation.
- [#321](https://github.com/pybop-team/PyBOP/pull/321) - Improves `integration/test_spm_parameterisation.py` stability, adds flakly pytest plugin, and `test_thevenin_parameterisation.py` integration test.
- [#330](https://github.com/pybop-team/PyBOP/issues/330) - Fixes implementation of default plotting options.
- [#317](https://github.com/pybop-team/PyBOP/pull/317) - Installs seed packages into `nox` sessions, ensuring that scheduled tests can pass.
- [#308](https://github.com/pybop-team/PyBOP/pull/308) - Enables testing on both macOS Intel and macOS ARM (Silicon) runners and fixes the scheduled tests.
- [#299](https://github.com/pybop-team/PyBOP/pull/299) - Bugfix multiprocessing support for Linux, MacOS, Windows (WSL) and improves coverage.
- [#270](https://github.com/pybop-team/PyBOP/pull/270) - Updates PR template.
- [#91](https://github.com/pybop-team/PyBOP/issues/91) - Adds a check on the number of parameters for CMAES and makes XNES the default optimiser.

# [v24.3.1](https://github.com/pybop-team/PyBOP/tree/v24.3.1) - 2024-06-17

## Features


## Bug Fixes

- [#369](https://github.com/pybop-team/PyBOP/pull/369) - Upper pins Numpy < 2.0 due to breaking Pints' functionality.

# [v24.3](https://github.com/pybop-team/PyBOP/tree/v24.3) - 2024-03-25

## Features

- [#245](https://github.com/pybop-team/PyBOP/pull/245) - Updates ruff config for import linting.
- [#198](https://github.com/pybop-team/PyBOP/pull/198) - Adds default subplot trace options, removes `[]` in axis plots as per SI standard, add varying signal length to quick_plot, restores design optimisation execption.
- [#224](https://github.com/pybop-team/PyBOP/pull/224) - Updated prediction objects to dictionaries, cost class calculations, added `additional_variables` argument to problem class, updated scipy.minimize defualt method to Nelder-Mead, added gradient cost landscape plots with optional argument.
- [#179](https://github.com/pybop-team/PyBOP/pull/203) - Adds `asv` configuration for benchmarking and initial benchmark suite.
- [#218](https://github.com/pybop-team/PyBOP/pull/218) - Adds likelihood base class, `GaussianLogLikelihoodKnownSigma`, `GaussianLogLikelihood`, and `ProbabilityBased` cost function. As well as addition of a maximum likelihood estimation (MLE) example.
- [#185](https://github.com/pybop-team/PyBOP/pull/185) - Adds a pull request template, additional nox sessions `quick` for standard tests + docs, `pre-commit` for pre-commit, `test` to run all standard tests, `doctest` for docs.
- [#215](https://github.com/pybop-team/PyBOP/pull/215) - Adds `release_workflow.md` and updates `release_action.yaml`
- [#204](https://github.com/pybop-team/PyBOP/pull/204) - Splits integration, unit, examples, plots tests, update workflows. Adds pytest `--examples`, `--integration`, `--plots` args. Adds tests for coverage after removal of examples. Adds examples and integrations nox sessions. Adds `pybop.RMSE._evaluateS1()` method
- [#206](https://github.com/pybop-team/PyBOP/pull/206) - Adds Python 3.12 support with corresponding github actions changes.
- [#18](https://github.com/pybop-team/PyBOP/pull/18) - Adds geometric parameter fitting capability, via `model.rebuild()` with `model.rebuild_parameters`.
- [#203](https://github.com/pybop-team/PyBOP/pull/203) - Adds support for modern Python packaging via a `pyproject.toml` file and configures the `pytest` test runner and `ruff` linter to use their configurations stored as declarative metadata.
- [#123](https://github.com/pybop-team/PyBOP/issues/123) - Configures scheduled tests to run against the last three PyPI releases of PyBaMM via dynamic GitHub Actions matrix generation.
- [#187](https://github.com/pybop-team/PyBOP/issues/187) - Adds M1 Github runner to `test_on_push` workflow, updt. self-hosted supported python versions in scheduled tests.
- [#118](https://github.com/pybop-team/PyBOP/issues/118) - Adds example jupyter notebooks.
- [#151](https://github.com/pybop-team/PyBOP/issues/151) - Adds a standalone version of the Problem class.
- [#12](https://github.com/pybop-team/PyBOP/issues/12) - Adds initial implementation of an Observer class and an unscented Kalman filter.
- [#190](https://github.com/pybop-team/PyBOP/issues/190) - Adds a second example design cost, namely the VolumetricEnergyDensity.

## Bug Fixes

- [#259](https://github.com/pybop-team/PyBOP/pull/259) - Fix gradient calculation from `model.simulateS1` to remove cross-polution and refactor cost._evaluateS1 for fitting costs.
- [#233](https://github.com/pybop-team/PyBOP/pull/233) - Enforces model rebuild on initialisation of a Problem to allow a change of experiment, fixes if statement triggering current function update, updates `predictions` to `simulation` to keep distinction between `predict` and `simulate` and adds `test_changes`.
- [#123](https://github.com/pybop-team/PyBOP/issues/123) - Reinstates check for availability of parameter sets via PyBaMM upon retrieval by `pybop.ParameterSet.pybamm()`.
- [#196](https://github.com/pybop-team/PyBOP/issues/196) - Fixes failing observer cost tests.
- [#63](https://github.com/pybop-team/PyBOP/issues/63) - Removes NLOpt Optimiser from future releases. This is to support deployment to the Apple M-Series platform.
- [#164](https://github.com/pybop-team/PyBOP/issues/164) - Fixes convergence issues with gradient-based optimisers, changes default `model.check_params()` to allow infeasible solutions during optimisation iterations. Adds a feasibility check on the optimal parameters.
- [#211](https://github.com/pybop-team/PyBOP/issues/211) - Allows a subset of parameter bounds or bounds=None to be passed, returning warnings where needed.

# [v23.12](https://github.com/pybop-team/PyBOP/tree/v23.12) - 2023-12-19

## Features

- [#141](https://github.com/pybop-team/PyBOP/pull/141) - Adds documentation with Sphinx and PyData Sphinx Theme. Updates docstrings across package, relocates `costs` and `dataset` to top-level of package. Adds noxfile session and deployment workflow for docs.
- [#131](https://github.com/pybop-team/PyBOP/issues/131) - Adds `SciPyDifferentialEvolution` optimiser, adds functionality for user-selectable maximum iteration limit to `SciPyMinimize`, `NLoptOptimize`, and `BaseOptimiser` classes.
- [#107](https://github.com/pybop-team/PyBOP/issues/107) - Adds Equivalent Circuit Model (ECM) with examples, Import/Export parameter methods `ParameterSet.import_parameter` and `ParameterSet.export_parameters`, updates default FittingProblem.signal definition to `"Voltage [V]"`, and testing infrastructure
- [#127](https://github.com/pybop-team/PyBOP/issues/127) - Adds Windows and macOS runners to the `test_on_push` action
- [#114](https://github.com/pybop-team/PyBOP/issues/114) - Adds standard plotting class `pybop.StandardPlot()` via plotly backend
- [#114](https://github.com/pybop-team/PyBOP/issues/114) - Adds `quick_plot()`, `plot_convergence()`, and `plot_cost2d()` methods
- [#114](https://github.com/pybop-team/PyBOP/issues/114) - Adds a SciPy minimize example and logging for non-Pints optimisers
- [#116](https://github.com/pybop-team/PyBOP/issues/116) - Adds PSO, SNES, XNES, ADAM, and IPropMin optimisers to PintsOptimisers() class
- [#38](https://github.com/pybop-team/PyBOP/issues/38) - Restructures the Problem classes ahead of adding a design optimisation example
- [#38](https://github.com/pybop-team/PyBOP/issues/38) - Updates tests and adds a design optimisation example script `spme_max_energy`
- [#120](https://github.com/pybop-team/PyBOP/issues/120) - Updates the parameterisation test settings including the number of iterations
- [#145](https://github.com/pybop-team/PyBOP/issues/145) - Reformats Dataset to contain a dictionary and signal into a list of strings

## Bug Fixes

- [#182](https://github.com/pybop-team/PyBOP/pull/182) - Allow square-brackets indexing of Dataset

# [v23.11](https://github.com/pybop-team/PyBOP/releases/tag/v23.11)
- Initial release
- Adds Pints, NLOpt, and SciPy optimisers
- Adds SumofSquareError and RootMeanSquareError cost functions
- Adds Parameter and Dataset classes<|MERGE_RESOLUTION|>--- conflicted
+++ resolved
@@ -2,11 +2,8 @@
 
 ## Features
 
-<<<<<<< HEAD
 - [#327](https://github.com/pybop-team/PyBOP/issues/327) - Adds the `WeightedCost` subclass, defines when to evaluate a problem and adds the `spm_weighted_cost` example script.
-=======
 - [#379](https://github.com/pybop-team/PyBOP/pull/379) - Adds model.simulateS1 to weekly benchmarks.
->>>>>>> b49ede48
 - [#174](https://github.com/pybop-team/PyBOP/issues/174) - Adds new logo and updates Readme for accessibility.
 - [#316](https://github.com/pybop-team/PyBOP/pull/316) - Adds Adam with weight decay (AdamW) optimiser, adds depreciation warning for pints.Adam implementation.
 - [#271](https://github.com/pybop-team/PyBOP/issues/271) - Aligns the output of the optimisers via a generalisation of Result class.
