# [Unreleased](https://github.com/pybop-team/PyBOP)

## Features

<<<<<<< HEAD
- [#251](https://github.com/pybop-team/PyBOP/pull/251) - Increment PyBaMM > v25.3, remove redundant tests within integration tests, increment citation version, fix examples with incorrect model definitions.
=======
- [#273](https://github.com/pybop-team/PyBOP/pull/273) - Adds notebooks to nox examples session and updates CI workflows for change.
>>>>>>> 4b097293
- [#250](https://github.com/pybop-team/PyBOP/pull/250) - Adds DFN, MPM, MSMR models and moves multiple construction variables to BaseEChem. Adds exception catch on simulate & simulateS1.
- [#241](https://github.com/pybop-team/PyBOP/pull/241) - Adds experimental circuit model fitting notebook with LG M50 data.
- [#268](https://github.com/pybop-team/PyBOP/pull/268) - Fixes the GitHub Release artifact uploads, allowing verification of
codesigned binaries and source distributions via `sigstore-python`.
- [#79](https://github.com/pybop-team/PyBOP/issues/79) - Adds BPX as a dependency and imports BPX support from PyBaMM.
- [#267](https://github.com/pybop-team/PyBOP/pull/267) - Add classifiers to pyproject.toml, update project.urls.
- [#195](https://github.com/pybop-team/PyBOP/issues/195) - Adds the Nelder-Mead optimiser from PINTS as another option.

## Bug Fixes

- [#270](https://github.com/pybop-team/PyBOP/pull/270) - Updates PR template.
- [#91](https://github.com/pybop-team/PyBOP/issues/91) - Adds a check on the number of parameters for CMAES and makes XNES the default optimiser.

# [v24.3](https://github.com/pybop-team/PyBOP/tree/v24.3) - 2024-03-25

## Features

- [#245](https://github.com/pybop-team/PyBOP/pull/245) - Updates ruff config for import linting.
- [#198](https://github.com/pybop-team/PyBOP/pull/198) - Adds default subplot trace options, removes `[]` in axis plots as per SI standard, add varying signal length to quick_plot, restores design optimisation execption.
- [#224](https://github.com/pybop-team/PyBOP/pull/224) - Updated prediction objects to dictionaries, cost class calculations, added `additional_variables` argument to problem class, updated scipy.minimize defualt method to Nelder-Mead, added gradient cost landscape plots with optional argument.
- [#179](https://github.com/pybop-team/PyBOP/pull/203) - Adds `asv` configuration for benchmarking and initial benchmark suite.
- [#218](https://github.com/pybop-team/PyBOP/pull/218) - Adds likelihood base class, `GaussianLogLikelihoodKnownSigma`, `GaussianLogLikelihood`, and `ProbabilityBased` cost function. As well as addition of a maximum likelihood estimation (MLE) example.
- [#185](https://github.com/pybop-team/PyBOP/pull/185) - Adds a pull request template, additional nox sessions `quick` for standard tests + docs, `pre-commit` for pre-commit, `test` to run all standard tests, `doctest` for docs.
- [#215](https://github.com/pybop-team/PyBOP/pull/215) - Adds `release_workflow.md` and updates `release_action.yaml`
- [#204](https://github.com/pybop-team/PyBOP/pull/204) - Splits integration, unit, examples, plots tests, update workflows. Adds pytest `--examples`, `--integration`, `--plots` args. Adds tests for coverage after removal of examples. Adds examples and integrations nox sessions. Adds `pybop.RMSE._evaluateS1()` method
- [#206](https://github.com/pybop-team/PyBOP/pull/206) - Adds Python 3.12 support with corresponding github actions changes.
- [#18](https://github.com/pybop-team/PyBOP/pull/18) - Adds geometric parameter fitting capability, via `model.rebuild()` with `model.rebuild_parameters`.
- [#203](https://github.com/pybop-team/PyBOP/pull/203) - Adds support for modern Python packaging via a `pyproject.toml` file and configures the `pytest` test runner and `ruff` linter to use their configurations stored as declarative metadata.
- [#123](https://github.com/pybop-team/PyBOP/issues/123) - Configures scheduled tests to run against the last three PyPI releases of PyBaMM via dynamic GitHub Actions matrix generation.
- [#187](https://github.com/pybop-team/PyBOP/issues/187) - Adds M1 Github runner to `test_on_push` workflow, updt. self-hosted supported python versions in scheduled tests.
- [#118](https://github.com/pybop-team/PyBOP/issues/118) - Adds example jupyter notebooks.
- [#151](https://github.com/pybop-team/PyBOP/issues/151) - Adds a standalone version of the Problem class.
- [#12](https://github.com/pybop-team/PyBOP/issues/12) - Adds initial implementation of an Observer class and an unscented Kalman filter.
- [#190](https://github.com/pybop-team/PyBOP/issues/190) - Adds a second example design cost, namely the VolumetricEnergyDensity.

## Bug Fixes

- [#259](https://github.com/pybop-team/PyBOP/pull/259) - Fix gradient calculation from `model.simulateS1` to remove cross-polution and refactor cost._evaluateS1 for fitting costs.
- [#233](https://github.com/pybop-team/PyBOP/pull/233) - Enforces model rebuild on initialisation of a Problem to allow a change of experiment, fixes if statement triggering current function update, updates `predictions` to `simulation` to keep distinction between `predict` and `simulate` and adds `test_changes`.
- [#123](https://github.com/pybop-team/PyBOP/issues/123) - Reinstates check for availability of parameter sets via PyBaMM upon retrieval by `pybop.ParameterSet.pybamm()`.
- [#196](https://github.com/pybop-team/PyBOP/issues/196) - Fixes failing observer cost tests.
- [#63](https://github.com/pybop-team/PyBOP/issues/63) - Removes NLOpt Optimiser from future releases. This is to support deployment to the Apple M-Series platform.
- [#164](https://github.com/pybop-team/PyBOP/issues/164) - Fixes convergence issues with gradient-based optimisers, changes default `model.check_params()` to allow infeasible solutions during optimisation iterations. Adds a feasibility check on the optimal parameters.
- [#211](https://github.com/pybop-team/PyBOP/issues/211) - Allows a subset of parameter bounds or bounds=None to be passed, returning warnings where needed.

# [v23.12](https://github.com/pybop-team/PyBOP/tree/v23.12) - 2023-12-19

## Features

- [#141](https://github.com/pybop-team/PyBOP/pull/141) - Adds documentation with Sphinx and PyData Sphinx Theme. Updates docstrings across package, relocates `costs` and `dataset` to top-level of package. Adds noxfile session and deployment workflow for docs.
- [#131](https://github.com/pybop-team/PyBOP/issues/131) - Adds `SciPyDifferentialEvolution` optimiser, adds functionality for user-selectable maximum iteration limit to `SciPyMinimize`, `NLoptOptimize`, and `BaseOptimiser` classes.
- [#107](https://github.com/pybop-team/PyBOP/issues/107) - Adds Equivalent Circuit Model (ECM) with examples, Import/Export parameter methods `ParameterSet.import_parameter` and `ParameterSet.export_parameters`, updates default FittingProblem.signal definition to `"Voltage [V]"`, and testing infrastructure
- [#127](https://github.com/pybop-team/PyBOP/issues/127) - Adds Windows and macOS runners to the `test_on_push` action
- [#114](https://github.com/pybop-team/PyBOP/issues/114) - Adds standard plotting class `pybop.StandardPlot()` via plotly backend
- [#114](https://github.com/pybop-team/PyBOP/issues/114) - Adds `quick_plot()`, `plot_convergence()`, and `plot_cost2d()` methods
- [#114](https://github.com/pybop-team/PyBOP/issues/114) - Adds a SciPy minimize example and logging for non-Pints optimisers
- [#116](https://github.com/pybop-team/PyBOP/issues/116) - Adds PSO, SNES, XNES, ADAM, and IPropMin optimisers to PintsOptimisers() class
- [#38](https://github.com/pybop-team/PyBOP/issues/38) - Restructures the Problem classes ahead of adding a design optimisation example
- [#38](https://github.com/pybop-team/PyBOP/issues/38) - Updates tests and adds a design optimisation example script `spme_max_energy`
- [#120](https://github.com/pybop-team/PyBOP/issues/120) - Updates the parameterisation test settings including the number of iterations
- [#145](https://github.com/pybop-team/PyBOP/issues/145) - Reformats Dataset to contain a dictionary and signal into a list of strings

## Bug Fixes

- [#182](https://github.com/pybop-team/PyBOP/pull/182) - Allow square-brackets indexing of Dataset

# [v23.11](https://github.com/pybop-team/PyBOP/releases/tag/v23.11)
- Initial release
- Adds Pints, NLOpt, and SciPy optimisers
- Adds SumofSquareError and RootMeanSquareError cost functions
- Adds Parameter and Dataset classes<|MERGE_RESOLUTION|>--- conflicted
+++ resolved
@@ -2,11 +2,8 @@
 
 ## Features
 
-<<<<<<< HEAD
 - [#251](https://github.com/pybop-team/PyBOP/pull/251) - Increment PyBaMM > v25.3, remove redundant tests within integration tests, increment citation version, fix examples with incorrect model definitions.
-=======
 - [#273](https://github.com/pybop-team/PyBOP/pull/273) - Adds notebooks to nox examples session and updates CI workflows for change.
->>>>>>> 4b097293
 - [#250](https://github.com/pybop-team/PyBOP/pull/250) - Adds DFN, MPM, MSMR models and moves multiple construction variables to BaseEChem. Adds exception catch on simulate & simulateS1.
 - [#241](https://github.com/pybop-team/PyBOP/pull/241) - Adds experimental circuit model fitting notebook with LG M50 data.
 - [#268](https://github.com/pybop-team/PyBOP/pull/268) - Fixes the GitHub Release artifact uploads, allowing verification of
