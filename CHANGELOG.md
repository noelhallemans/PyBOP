--- conflicted
+++ resolved
@@ -21,11 +21,8 @@
 
 ## Bug Fixes
 
-<<<<<<< HEAD
 - [#338](https://github.com/pybop-team/PyBOP/pull/338) - Fixes GaussianLogLikelihood class, adds integration tests, updates non-bounded parameter implementation and bugfix to CMAES construction.
-=======
 - [#347](https://github.com/pybop-team/PyBOP/issues/347) - Resets options between MSMR tests to cope with a bug in PyBaMM v23.9 which is fixed in PyBaMM v24.1.
->>>>>>> fd171d00
 - [#337](https://github.com/pybop-team/PyBOP/issues/337) - Restores benchmarks, relaxes CI schedule for benchmarks and scheduled tests.
 - [#231](https://github.com/pybop-team/PyBOP/issues/231) - Allows passing of keyword arguments to PyBaMM models and disables build on initialisation.
 - [#321](https://github.com/pybop-team/PyBOP/pull/321) - Improves `integration/test_spm_parameterisation.py` stability, adds flakly pytest plugin, and `test_thevenin_parameterisation.py` integration test.
