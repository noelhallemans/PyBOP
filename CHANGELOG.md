# [Unreleased](https://github.com/pybop-team/PyBOP)

## Features

<<<<<<< HEAD
- [#250](https://github.com/pybop-team/PyBOP/pull/250) - Adds DFN, MPM, MSMR models and moves multiple construction variables to BaseEChem. Adds exception catch on simulate & simulateS1.
=======
- [#268](https://github.com/pybop-team/PyBOP/pull/268) - Fixes the GitHub Release artifact uploads, allowing verification of
codesigned binaries and source distributions via `sigstore-python`.
>>>>>>> 31a893a9
- [#79](https://github.com/pybop-team/PyBOP/issues/79) - Adds BPX as a dependency and imports BPX support from PyBaMM.
- [#267](https://github.com/pybop-team/PyBOP/pull/267) - Add classifiers to pyproject.toml, update project.urls.
- [#195](https://github.com/pybop-team/PyBOP/issues/195) - Adds the Nelder-Mead optimiser from PINTS as another option.

## Bug Fixes

- [#91](https://github.com/pybop-team/PyBOP/issues/91) - Adds a check on the number of parameters for CMAES and makes XNES the default optimiser.

# [v24.3](https://github.com/pybop-team/PyBOP/tree/v24.3) - 2024-03-25

## Features

- [#245](https://github.com/pybop-team/PyBOP/pull/245) - Updates ruff config for import linting.
- [#198](https://github.com/pybop-team/PyBOP/pull/198) - Adds default subplot trace options, removes `[]` in axis plots as per SI standard, add varying signal length to quick_plot, restores design optimisation execption.
- [#224](https://github.com/pybop-team/PyBOP/pull/224) - Updated prediction objects to dictionaries, cost class calculations, added `additional_variables` argument to problem class, updated scipy.minimize defualt method to Nelder-Mead, added gradient cost landscape plots with optional argument.
- [#179](https://github.com/pybop-team/PyBOP/pull/203) - Adds `asv` configuration for benchmarking and initial benchmark suite.
- [#218](https://github.com/pybop-team/PyBOP/pull/218) - Adds likelihood base class, `GaussianLogLikelihoodKnownSigma`, `GaussianLogLikelihood`, and `ProbabilityBased` cost function. As well as addition of a maximum likelihood estimation (MLE) example.
- [#185](https://github.com/pybop-team/PyBOP/pull/185) - Adds a pull request template, additional nox sessions `quick` for standard tests + docs, `pre-commit` for pre-commit, `test` to run all standard tests, `doctest` for docs.
- [#215](https://github.com/pybop-team/PyBOP/pull/215) - Adds `release_workflow.md` and updates `release_action.yaml`
- [#204](https://github.com/pybop-team/PyBOP/pull/204) - Splits integration, unit, examples, plots tests, update workflows. Adds pytest `--examples`, `--integration`, `--plots` args. Adds tests for coverage after removal of examples. Adds examples and integrations nox sessions. Adds `pybop.RMSE._evaluateS1()` method
- [#206](https://github.com/pybop-team/PyBOP/pull/206) - Adds Python 3.12 support with corresponding github actions changes.
- [#18](https://github.com/pybop-team/PyBOP/pull/18) - Adds geometric parameter fitting capability, via `model.rebuild()` with `model.rebuild_parameters`.
- [#203](https://github.com/pybop-team/PyBOP/pull/203) - Adds support for modern Python packaging via a `pyproject.toml` file and configures the `pytest` test runner and `ruff` linter to use their configurations stored as declarative metadata.
- [#123](https://github.com/pybop-team/PyBOP/issues/123) - Configures scheduled tests to run against the last three PyPI releases of PyBaMM via dynamic GitHub Actions matrix generation.
- [#187](https://github.com/pybop-team/PyBOP/issues/187) - Adds M1 Github runner to `test_on_push` workflow, updt. self-hosted supported python versions in scheduled tests.
- [#118](https://github.com/pybop-team/PyBOP/issues/118) - Adds example jupyter notebooks.
- [#151](https://github.com/pybop-team/PyBOP/issues/151) - Adds a standalone version of the Problem class.
- [#12](https://github.com/pybop-team/PyBOP/issues/12) - Adds initial implementation of an Observer class and an unscented Kalman filter.
- [#190](https://github.com/pybop-team/PyBOP/issues/190) - Adds a second example design cost, namely the VolumetricEnergyDensity.

## Bug Fixes

- [#259](https://github.com/pybop-team/PyBOP/pull/259) - Fix gradient calculation from `model.simulateS1` to remove cross-polution and refactor cost._evaluateS1 for fitting costs.
- [#233](https://github.com/pybop-team/PyBOP/pull/233) - Enforces model rebuild on initialisation of a Problem to allow a change of experiment, fixes if statement triggering current function update, updates `predictions` to `simulation` to keep distinction between `predict` and `simulate` and adds `test_changes`.
- [#123](https://github.com/pybop-team/PyBOP/issues/123) - Reinstates check for availability of parameter sets via PyBaMM upon retrieval by `pybop.ParameterSet.pybamm()`.
- [#196](https://github.com/pybop-team/PyBOP/issues/196) - Fixes failing observer cost tests.
- [#63](https://github.com/pybop-team/PyBOP/issues/63) - Removes NLOpt Optimiser from future releases. This is to support deployment to the Apple M-Series platform.
- [#164](https://github.com/pybop-team/PyBOP/issues/164) - Fixes convergence issues with gradient-based optimisers, changes default `model.check_params()` to allow infeasible solutions during optimisation iterations. Adds a feasibility check on the optimal parameters.
- [#211](https://github.com/pybop-team/PyBOP/issues/211) - Allows a subset of parameter bounds or bounds=None to be passed, returning warnings where needed.

# [v23.12](https://github.com/pybop-team/PyBOP/tree/v23.12) - 2023-12-19

## Features

- [#141](https://github.com/pybop-team/PyBOP/pull/141) - Adds documentation with Sphinx and PyData Sphinx Theme. Updates docstrings across package, relocates `costs` and `dataset` to top-level of package. Adds noxfile session and deployment workflow for docs.
- [#131](https://github.com/pybop-team/PyBOP/issues/131) - Adds `SciPyDifferentialEvolution` optimiser, adds functionality for user-selectable maximum iteration limit to `SciPyMinimize`, `NLoptOptimize`, and `BaseOptimiser` classes.
- [#107](https://github.com/pybop-team/PyBOP/issues/107) - Adds Equivalent Circuit Model (ECM) with examples, Import/Export parameter methods `ParameterSet.import_parameter` and `ParameterSet.export_parameters`, updates default FittingProblem.signal definition to `"Voltage [V]"`, and testing infrastructure
- [#127](https://github.com/pybop-team/PyBOP/issues/127) - Adds Windows and macOS runners to the `test_on_push` action
- [#114](https://github.com/pybop-team/PyBOP/issues/114) - Adds standard plotting class `pybop.StandardPlot()` via plotly backend
- [#114](https://github.com/pybop-team/PyBOP/issues/114) - Adds `quick_plot()`, `plot_convergence()`, and `plot_cost2d()` methods
- [#114](https://github.com/pybop-team/PyBOP/issues/114) - Adds a SciPy minimize example and logging for non-Pints optimisers
- [#116](https://github.com/pybop-team/PyBOP/issues/116) - Adds PSO, SNES, XNES, ADAM, and IPropMin optimisers to PintsOptimisers() class
- [#38](https://github.com/pybop-team/PyBOP/issues/38) - Restructures the Problem classes ahead of adding a design optimisation example
- [#38](https://github.com/pybop-team/PyBOP/issues/38) - Updates tests and adds a design optimisation example script `spme_max_energy`
- [#120](https://github.com/pybop-team/PyBOP/issues/120) - Updates the parameterisation test settings including the number of iterations
- [#145](https://github.com/pybop-team/PyBOP/issues/145) - Reformats Dataset to contain a dictionary and signal into a list of strings

## Bug Fixes

- [#182](https://github.com/pybop-team/PyBOP/pull/182) - Allow square-brackets indexing of Dataset

# [v23.11](https://github.com/pybop-team/PyBOP/releases/tag/v23.11)
- Initial release
- Adds Pints, NLOpt, and SciPy optimisers
- Adds SumofSquareError and RootMeanSquareError cost functions
- Adds Parameter and Dataset classes<|MERGE_RESOLUTION|>--- conflicted
+++ resolved
@@ -2,12 +2,9 @@
 
 ## Features
 
-<<<<<<< HEAD
 - [#250](https://github.com/pybop-team/PyBOP/pull/250) - Adds DFN, MPM, MSMR models and moves multiple construction variables to BaseEChem. Adds exception catch on simulate & simulateS1.
-=======
 - [#268](https://github.com/pybop-team/PyBOP/pull/268) - Fixes the GitHub Release artifact uploads, allowing verification of
 codesigned binaries and source distributions via `sigstore-python`.
->>>>>>> 31a893a9
 - [#79](https://github.com/pybop-team/PyBOP/issues/79) - Adds BPX as a dependency and imports BPX support from PyBaMM.
 - [#267](https://github.com/pybop-team/PyBOP/pull/267) - Add classifiers to pyproject.toml, update project.urls.
 - [#195](https://github.com/pybop-team/PyBOP/issues/195) - Adds the Nelder-Mead optimiser from PINTS as another option.
