--- conflicted
+++ resolved
@@ -2,11 +2,8 @@
 
 ## Features
 
-<<<<<<< HEAD
 - [#327](https://github.com/pybop-team/PyBOP/issues/327) - Adds the `WeightedCost` subclass, defines when to evaluate a problem and adds the `spm_weighted_cost` example script.
-=======
 - [#174](https://github.com/pybop-team/PyBOP/issues/174) - Adds new logo and updates Readme for accessibility.
->>>>>>> 1ff8115a
 - [#316](https://github.com/pybop-team/PyBOP/pull/316) - Adds Adam with weight decay (AdamW) optimiser, adds depreciation warning for pints.Adam implementation.
 - [#271](https://github.com/pybop-team/PyBOP/issues/271) - Aligns the output of the optimisers via a generalisation of Result class.
 - [#315](https://github.com/pybop-team/PyBOP/pull/315) - Updates __init__ structure to remove circular import issues and minimises dependancy imports across codebase for faster PyBOP module import. Adds type-hints to BaseModel and refactors rebuild parameter variables.
