--- conflicted
+++ resolved
@@ -2,12 +2,9 @@
 
 ## Features
 
-<<<<<<< HEAD
 - [#179](https://github.com/pybop-team/PyBOP/pull/203) - Adds `asv` configuration for benchmarking and initial benchmark suite.
-=======
 - [#218](https://github.com/pybop-team/PyBOP/pull/218) - Adds likelihood base class, `GaussianLogLikelihoodKnownSigma`, `GaussianLogLikelihood`, and `ProbabilityBased` cost function. As well as addition of a maximum likelihood estimation (MLE) example.
 - [#185](https://github.com/pybop-team/PyBOP/pull/185) - Adds a pull request template, additional nox sessions `quick` for standard tests + docs, `pre-commit` for pre-commit, `test` to run all standard tests, `doctest` for docs.
->>>>>>> a0067647
 - [#215](https://github.com/pybop-team/PyBOP/pull/215) - Adds `release_workflow.md` and updates `release_action.yaml`
 - [#204](https://github.com/pybop-team/PyBOP/pull/204) - Splits integration, unit, examples, plots tests, update workflows. Adds pytest `--examples`, `--integration`, `--plots` args. Adds tests for coverage after removal of examples. Adds examples and integrations nox sessions. Adds `pybop.RMSE._evaluateS1()` method
 - [#206](https://github.com/pybop-team/PyBOP/pull/206) - Adds Python 3.12 support with corresponding github actions changes.
