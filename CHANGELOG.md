# [Unreleased](https://github.com/pybop-team/PyBOP)

## Features

<<<<<<< HEAD
- [#316](https://github.com/pybop-team/PyBOP/pull/316) - Adds Adam with weight decay (AdamW) optimiser, replaces pints.Adam implementation.
=======
- [#304](https://github.com/pybop-team/PyBOP/pull/304) - Decreases the testing suite completion time.
>>>>>>> 0395429a
- [#301](https://github.com/pybop-team/PyBOP/pull/301) - Updates default echem solver to "fast with events" mode.
- [#251](https://github.com/pybop-team/PyBOP/pull/251) - Increment PyBaMM > v23.5, remove redundant tests within integration tests, increment citation version, fix examples with incorrect model definitions.
- [#285](https://github.com/pybop-team/PyBOP/pull/285) - Drop support for Python 3.8.
- [#275](https://github.com/pybop-team/PyBOP/pull/275) - Adds Maximum a Posteriori (MAP) cost function with corresponding tests.
- [#273](https://github.com/pybop-team/PyBOP/pull/273) - Adds notebooks to nox examples session and updates CI workflows for change.
- [#250](https://github.com/pybop-team/PyBOP/pull/250) - Adds DFN, MPM, MSMR models and moves multiple construction variables to BaseEChem. Adds exception catch on simulate & simulateS1.
- [#241](https://github.com/pybop-team/PyBOP/pull/241) - Adds experimental circuit model fitting notebook with LG M50 data.
- [#268](https://github.com/pybop-team/PyBOP/pull/268) - Fixes the GitHub Release artifact uploads, allowing verification of
codesigned binaries and source distributions via `sigstore-python`.
- [#79](https://github.com/pybop-team/PyBOP/issues/79) - Adds BPX as a dependency and imports BPX support from PyBaMM.
- [#267](https://github.com/pybop-team/PyBOP/pull/267) - Add classifiers to pyproject.toml, update project.urls.
- [#195](https://github.com/pybop-team/PyBOP/issues/195) - Adds the Nelder-Mead optimiser from PINTS as another option.

## Bug Fixes

- [#317](https://github.com/pybop-team/PyBOP/pull/317) - Installs seed packages into `nox` sessions, ensuring that scheduled tests can pass.
- [#308](https://github.com/pybop-team/PyBOP/pull/308) - Enables testing on both macOS Intel and macOS ARM (Silicon) runners and fixes the scheduled tests.
- [#299](https://github.com/pybop-team/PyBOP/pull/299) - Bugfix multiprocessing support for Linux, MacOS, Windows (WSL) and improves coverage.
- [#270](https://github.com/pybop-team/PyBOP/pull/270) - Updates PR template.
- [#91](https://github.com/pybop-team/PyBOP/issues/91) - Adds a check on the number of parameters for CMAES and makes XNES the default optimiser.

# [v24.3](https://github.com/pybop-team/PyBOP/tree/v24.3) - 2024-03-25

## Features

- [#245](https://github.com/pybop-team/PyBOP/pull/245) - Updates ruff config for import linting.
- [#198](https://github.com/pybop-team/PyBOP/pull/198) - Adds default subplot trace options, removes `[]` in axis plots as per SI standard, add varying signal length to quick_plot, restores design optimisation execption.
- [#224](https://github.com/pybop-team/PyBOP/pull/224) - Updated prediction objects to dictionaries, cost class calculations, added `additional_variables` argument to problem class, updated scipy.minimize defualt method to Nelder-Mead, added gradient cost landscape plots with optional argument.
- [#179](https://github.com/pybop-team/PyBOP/pull/203) - Adds `asv` configuration for benchmarking and initial benchmark suite.
- [#218](https://github.com/pybop-team/PyBOP/pull/218) - Adds likelihood base class, `GaussianLogLikelihoodKnownSigma`, `GaussianLogLikelihood`, and `ProbabilityBased` cost function. As well as addition of a maximum likelihood estimation (MLE) example.
- [#185](https://github.com/pybop-team/PyBOP/pull/185) - Adds a pull request template, additional nox sessions `quick` for standard tests + docs, `pre-commit` for pre-commit, `test` to run all standard tests, `doctest` for docs.
- [#215](https://github.com/pybop-team/PyBOP/pull/215) - Adds `release_workflow.md` and updates `release_action.yaml`
- [#204](https://github.com/pybop-team/PyBOP/pull/204) - Splits integration, unit, examples, plots tests, update workflows. Adds pytest `--examples`, `--integration`, `--plots` args. Adds tests for coverage after removal of examples. Adds examples and integrations nox sessions. Adds `pybop.RMSE._evaluateS1()` method
- [#206](https://github.com/pybop-team/PyBOP/pull/206) - Adds Python 3.12 support with corresponding github actions changes.
- [#18](https://github.com/pybop-team/PyBOP/pull/18) - Adds geometric parameter fitting capability, via `model.rebuild()` with `model.rebuild_parameters`.
- [#203](https://github.com/pybop-team/PyBOP/pull/203) - Adds support for modern Python packaging via a `pyproject.toml` file and configures the `pytest` test runner and `ruff` linter to use their configurations stored as declarative metadata.
- [#123](https://github.com/pybop-team/PyBOP/issues/123) - Configures scheduled tests to run against the last three PyPI releases of PyBaMM via dynamic GitHub Actions matrix generation.
- [#187](https://github.com/pybop-team/PyBOP/issues/187) - Adds M1 Github runner to `test_on_push` workflow, updt. self-hosted supported python versions in scheduled tests.
- [#118](https://github.com/pybop-team/PyBOP/issues/118) - Adds example jupyter notebooks.
- [#151](https://github.com/pybop-team/PyBOP/issues/151) - Adds a standalone version of the Problem class.
- [#12](https://github.com/pybop-team/PyBOP/issues/12) - Adds initial implementation of an Observer class and an unscented Kalman filter.
- [#190](https://github.com/pybop-team/PyBOP/issues/190) - Adds a second example design cost, namely the VolumetricEnergyDensity.

## Bug Fixes

- [#259](https://github.com/pybop-team/PyBOP/pull/259) - Fix gradient calculation from `model.simulateS1` to remove cross-polution and refactor cost._evaluateS1 for fitting costs.
- [#233](https://github.com/pybop-team/PyBOP/pull/233) - Enforces model rebuild on initialisation of a Problem to allow a change of experiment, fixes if statement triggering current function update, updates `predictions` to `simulation` to keep distinction between `predict` and `simulate` and adds `test_changes`.
- [#123](https://github.com/pybop-team/PyBOP/issues/123) - Reinstates check for availability of parameter sets via PyBaMM upon retrieval by `pybop.ParameterSet.pybamm()`.
- [#196](https://github.com/pybop-team/PyBOP/issues/196) - Fixes failing observer cost tests.
- [#63](https://github.com/pybop-team/PyBOP/issues/63) - Removes NLOpt Optimiser from future releases. This is to support deployment to the Apple M-Series platform.
- [#164](https://github.com/pybop-team/PyBOP/issues/164) - Fixes convergence issues with gradient-based optimisers, changes default `model.check_params()` to allow infeasible solutions during optimisation iterations. Adds a feasibility check on the optimal parameters.
- [#211](https://github.com/pybop-team/PyBOP/issues/211) - Allows a subset of parameter bounds or bounds=None to be passed, returning warnings where needed.

# [v23.12](https://github.com/pybop-team/PyBOP/tree/v23.12) - 2023-12-19

## Features

- [#141](https://github.com/pybop-team/PyBOP/pull/141) - Adds documentation with Sphinx and PyData Sphinx Theme. Updates docstrings across package, relocates `costs` and `dataset` to top-level of package. Adds noxfile session and deployment workflow for docs.
- [#131](https://github.com/pybop-team/PyBOP/issues/131) - Adds `SciPyDifferentialEvolution` optimiser, adds functionality for user-selectable maximum iteration limit to `SciPyMinimize`, `NLoptOptimize`, and `BaseOptimiser` classes.
- [#107](https://github.com/pybop-team/PyBOP/issues/107) - Adds Equivalent Circuit Model (ECM) with examples, Import/Export parameter methods `ParameterSet.import_parameter` and `ParameterSet.export_parameters`, updates default FittingProblem.signal definition to `"Voltage [V]"`, and testing infrastructure
- [#127](https://github.com/pybop-team/PyBOP/issues/127) - Adds Windows and macOS runners to the `test_on_push` action
- [#114](https://github.com/pybop-team/PyBOP/issues/114) - Adds standard plotting class `pybop.StandardPlot()` via plotly backend
- [#114](https://github.com/pybop-team/PyBOP/issues/114) - Adds `quick_plot()`, `plot_convergence()`, and `plot_cost2d()` methods
- [#114](https://github.com/pybop-team/PyBOP/issues/114) - Adds a SciPy minimize example and logging for non-Pints optimisers
- [#116](https://github.com/pybop-team/PyBOP/issues/116) - Adds PSO, SNES, XNES, ADAM, and IPropMin optimisers to PintsOptimisers() class
- [#38](https://github.com/pybop-team/PyBOP/issues/38) - Restructures the Problem classes ahead of adding a design optimisation example
- [#38](https://github.com/pybop-team/PyBOP/issues/38) - Updates tests and adds a design optimisation example script `spme_max_energy`
- [#120](https://github.com/pybop-team/PyBOP/issues/120) - Updates the parameterisation test settings including the number of iterations
- [#145](https://github.com/pybop-team/PyBOP/issues/145) - Reformats Dataset to contain a dictionary and signal into a list of strings

## Bug Fixes

- [#182](https://github.com/pybop-team/PyBOP/pull/182) - Allow square-brackets indexing of Dataset

# [v23.11](https://github.com/pybop-team/PyBOP/releases/tag/v23.11)
- Initial release
- Adds Pints, NLOpt, and SciPy optimisers
- Adds SumofSquareError and RootMeanSquareError cost functions
- Adds Parameter and Dataset classes<|MERGE_RESOLUTION|>--- conflicted
+++ resolved
@@ -2,11 +2,8 @@
 
 ## Features
 
-<<<<<<< HEAD
 - [#316](https://github.com/pybop-team/PyBOP/pull/316) - Adds Adam with weight decay (AdamW) optimiser, replaces pints.Adam implementation.
-=======
 - [#304](https://github.com/pybop-team/PyBOP/pull/304) - Decreases the testing suite completion time.
->>>>>>> 0395429a
 - [#301](https://github.com/pybop-team/PyBOP/pull/301) - Updates default echem solver to "fast with events" mode.
 - [#251](https://github.com/pybop-team/PyBOP/pull/251) - Increment PyBaMM > v23.5, remove redundant tests within integration tests, increment citation version, fix examples with incorrect model definitions.
 - [#285](https://github.com/pybop-team/PyBOP/pull/285) - Drop support for Python 3.8.
