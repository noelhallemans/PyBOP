--- conflicted
+++ resolved
@@ -291,7 +291,6 @@
             base.approximate_capacity(x)
 
     @pytest.mark.unit
-<<<<<<< HEAD
     def test_thevenin_model(self):
         parameter_set = pybop.ParameterSet(
             json_path="examples/scripts/parameters/initial_ecm_parameters.json"
@@ -305,7 +304,8 @@
             parameter_set["Open-circuit voltage [V]"]
             == model.pybamm_model.default_parameter_values["Open-circuit voltage [V]"]
         )
-=======
+
+    @pytest.mark.unit
     def test_check_params(self):
         base = pybop.BaseModel()
         assert base.check_params()
@@ -313,7 +313,6 @@
         assert base.check_params(inputs=[1])
         with pytest.raises(ValueError, match="Expecting inputs in the form of"):
             base.check_params(inputs=["unexpected_string"])
->>>>>>> 04b78af9
 
     @pytest.mark.unit
     def test_non_converged_solution(self):
