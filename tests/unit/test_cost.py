--- conflicted
+++ resolved
@@ -60,14 +60,10 @@
     def problem(self, model, parameters, dataset, signal, x0, request):
         cut_off = request.param
         model.parameter_set.update({"Lower voltage cut-off [V]": cut_off})
-<<<<<<< HEAD
-        problem = pybop.FittingProblem(model, parameters, dataset, signal=signal, x0=x0)
-        problem.dataset = dataset  # add this to pass the pybop dataset to cost
-=======
         problem = pybop.FittingProblem(
             model, parameters, dataset, signal=signal, x0=x0, init_soc=1.0
         )
->>>>>>> c2423a86
+        problem.dataset = dataset  # add this to pass the pybop dataset to cost
         return problem
 
     @pytest.fixture(
