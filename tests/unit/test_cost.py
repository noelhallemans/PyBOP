--- conflicted
+++ resolved
@@ -229,10 +229,9 @@
             with pytest.raises(ValueError):
                 cost(["StringInputShouldNotWork"])
 
-<<<<<<< HEAD
-        # Compute after updating nominal capacity
-        cost = cost_class(problem, update_capacity=True)
-        cost([0.4])
+            # Compute after updating nominal capacity
+            cost = cost_class(problem, update_capacity=True)
+            cost([0.4])
 
     @pytest.mark.unit
     def test_weighted_cost(self, problem, x0):
@@ -280,9 +279,4 @@
         errors_2, sensitivities_2 = weighted_cost_2._evaluateS1(x0)
         errors_3, sensitivities_3 = weighted_cost_3._evaluateS1(x0)
         np.testing.assert_allclose(errors_2, errors_3, atol=1e-5)
-        np.testing.assert_allclose(sensitivities_2, sensitivities_3, atol=1e-5)
-=======
-            # Compute after updating nominal capacity
-            cost = cost_class(problem, update_capacity=True)
-            cost([0.4])
->>>>>>> eed0fd06
+        np.testing.assert_allclose(sensitivities_2, sensitivities_3, atol=1e-5)