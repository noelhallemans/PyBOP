import numpy as np
import pytest

import pybop


class TestLikelihoods:
    """
    Class for likelihood unit tests
    """

    @pytest.fixture
    def model(self, ground_truth):
        model = pybop.lithium_ion.SPM()
        model.parameter_set.update(
            {
                "Negative electrode active material volume fraction": ground_truth,
            }
        )
        return model

    @pytest.fixture
    def ground_truth(self):
        return 0.52

    @pytest.fixture
    def parameters(self):
        return pybop.Parameter(
            "Negative electrode active material volume fraction",
            prior=pybop.Gaussian(0.5, 0.01),
            bounds=[0.375, 0.625],
        )

    @pytest.fixture
    def experiment(self):
        return pybop.Experiment(
            [
                ("Discharge at 1C for 1 minutes (5 second period)"),
            ]
        )

    @pytest.fixture
    def dataset(self, model, experiment):
        solution = model.predict(experiment=experiment)
        return pybop.Dataset(
            {
                "Time [s]": solution["Time [s]"].data,
                "Current function [A]": solution["Current [A]"].data,
                "Voltage [V]": solution["Terminal voltage [V]"].data,
            }
        )

    @pytest.fixture
    def one_signal_problem(self, model, parameters, dataset):
        signal = ["Voltage [V]"]
        return pybop.FittingProblem(model, parameters, dataset, signal=signal)

    @pytest.fixture
    def two_signal_problem(self, model, parameters, dataset):
        signal = ["Time [s]", "Voltage [V]"]
        return pybop.FittingProblem(model, parameters, dataset, signal=signal)

    @pytest.mark.parametrize(
        "problem_name, n_outputs",
        [("one_signal_problem", 1), ("two_signal_problem", 2)],
    )
    @pytest.mark.unit
    def test_base_likelihood_init(self, problem_name, n_outputs, request):
        problem = request.getfixturevalue(problem_name)
        likelihood = pybop.BaseLikelihood(problem)
        assert likelihood.problem == problem
        assert likelihood.n_outputs == n_outputs
        assert likelihood.n_time_data == problem.n_time_data
        assert likelihood.n_parameters == 1
        assert np.array_equal(likelihood.target, problem.target)

    @pytest.mark.unit
    def test_base_likelihood_call_raises_not_implemented_error(
        self, one_signal_problem
    ):
        likelihood = pybop.BaseLikelihood(one_signal_problem)
        with pytest.raises(NotImplementedError):
            likelihood(np.array([0.5]))

    @pytest.mark.unit
    def test_likelihood_check_sigma0(self, one_signal_problem):
        with pytest.raises(
            ValueError,
            match="Sigma0 must be positive",
        ):
            pybop.GaussianLogLikelihoodKnownSigma(one_signal_problem, sigma0=None)

        likelihood = pybop.GaussianLogLikelihoodKnownSigma(one_signal_problem, 0.1)
        sigma = likelihood.check_sigma0(0.2)
        assert sigma == np.array(0.2)

        with pytest.raises(
            ValueError,
            match=r"sigma0 must be either a scalar value",
        ):
            pybop.GaussianLogLikelihoodKnownSigma(one_signal_problem, sigma0=[0.2, 0.3])

    @pytest.mark.unit
    def test_base_likelihood_n_parameters_property(self, one_signal_problem):
        likelihood = pybop.BaseLikelihood(one_signal_problem)
        assert likelihood.n_parameters == 1

    @pytest.mark.parametrize(
        "problem_name", ["one_signal_problem", "two_signal_problem"]
    )
    @pytest.mark.unit
    def test_gaussian_log_likelihood_known_sigma(self, problem_name, request):
        problem = request.getfixturevalue(problem_name)
        likelihood = pybop.GaussianLogLikelihoodKnownSigma(
            problem, sigma0=np.array([1.0])
        )
        result = likelihood(np.array([0.5]))
        grad_result, grad_likelihood = likelihood.evaluateS1(np.array([0.5]))
        assert isinstance(result, float)
        np.testing.assert_allclose(result, grad_result, atol=1e-5)
        # Since 0.5 < ground_truth, the likelihood should be increasing
        assert grad_likelihood >= 0

    @pytest.mark.unit
    def test_gaussian_log_likelihood(self, one_signal_problem):
        likelihood = pybop.GaussianLogLikelihood(one_signal_problem)
        result = likelihood(np.array([0.8, 0.2]))
        grad_result, grad_likelihood = likelihood.evaluateS1(np.array([0.8, 0.2]))
        assert isinstance(result, float)
        np.testing.assert_allclose(result, grad_result, atol=1e-5)
<<<<<<< HEAD
        assert grad_likelihood[0] <= 0
        assert grad_likelihood[1] >= 0
=======
        # Since 0.8 > ground_truth, the likelihood should be decreasing
        assert grad_likelihood[0] <= 0
        # Since sigma < 0.5, the likelihood should be decreasing
        assert grad_likelihood[1] <= 0
>>>>>>> 15d21b18

        # Test construction with sigma as a Parameter
        sigma = pybop.Parameter("sigma", prior=pybop.Uniform(0.4, 0.6))
        likelihood = pybop.GaussianLogLikelihood(one_signal_problem, sigma0=sigma)

        # Test invalid sigma
        with pytest.raises(
            TypeError,
            match=r"Expected sigma0 to contain Parameter objects or numeric values.",
        ):
            likelihood = pybop.GaussianLogLikelihood(
                one_signal_problem, sigma0="Invalid string"
            )

    @pytest.mark.unit
    def test_gaussian_log_likelihood_dsigma_scale(self, one_signal_problem):
        likelihood = pybop.GaussianLogLikelihood(one_signal_problem, dsigma_scale=0.05)
        assert likelihood.dsigma_scale == 0.05
        likelihood.dsigma_scale = 1e3
        assert likelihood.dsigma_scale == 1e3

        # Test incorrect sigma scale
        with pytest.raises(ValueError):
            likelihood.dsigma_scale = -1e3

    @pytest.mark.unit
    def test_gaussian_log_likelihood_returns_negative_inf(self, one_signal_problem):
        likelihood = pybop.GaussianLogLikelihood(one_signal_problem)
        assert likelihood(np.array([-0.5, -0.5])) == -np.inf  # negative sigma value
        assert (
            likelihood.evaluateS1(np.array([-0.5, -0.5]))[0] == -np.inf
        )  # negative sigma value
        assert likelihood(np.array([0.01, 0.1])) == -np.inf  # parameter value too small
        assert (
            likelihood.evaluateS1(np.array([0.01, 0.1]))[0] == -np.inf
        )  # parameter value too small

    @pytest.mark.unit
    def test_gaussian_log_likelihood_known_sigma_returns_negative_inf(
        self, one_signal_problem
    ):
        likelihood = pybop.GaussianLogLikelihoodKnownSigma(
            one_signal_problem, sigma0=np.array([0.2])
        )
        assert likelihood(np.array([0.01])) == -np.inf  # parameter value too small
        assert (
            likelihood.evaluateS1(np.array([0.01]))[0] == -np.inf
        )  # parameter value too small<|MERGE_RESOLUTION|>--- conflicted
+++ resolved
@@ -128,15 +128,10 @@
         grad_result, grad_likelihood = likelihood.evaluateS1(np.array([0.8, 0.2]))
         assert isinstance(result, float)
         np.testing.assert_allclose(result, grad_result, atol=1e-5)
-<<<<<<< HEAD
-        assert grad_likelihood[0] <= 0
-        assert grad_likelihood[1] >= 0
-=======
         # Since 0.8 > ground_truth, the likelihood should be decreasing
         assert grad_likelihood[0] <= 0
         # Since sigma < 0.5, the likelihood should be decreasing
         assert grad_likelihood[1] <= 0
->>>>>>> 15d21b18
 
         # Test construction with sigma as a Parameter
         sigma = pybop.Parameter("sigma", prior=pybop.Uniform(0.4, 0.6))
