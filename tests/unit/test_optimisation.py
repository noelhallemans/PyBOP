import pybop
import numpy as np
import pytest


class TestOptimisation:
    """
    A class to test the optimisation class.
    """

    @pytest.fixture
    def dataset(self):
        return pybop.Dataset(
            {
                "Time [s]": np.linspace(0, 360, 10),
                "Current function [A]": np.zeros(10),
                "Terminal voltage [V]": np.ones(10),
            }
        )

    @pytest.fixture
    def parameters(self):
        return [
            pybop.Parameter(
                "Negative electrode active material volume fraction",
                prior=pybop.Gaussian(0.6, 0.2),
                bounds=[0.58, 0.62],
            )
        ]

    @pytest.fixture
    def problem(self, parameters, dataset):
        model = pybop.lithium_ion.SPM()
        return pybop.FittingProblem(
            model,
            parameters,
            dataset,
            signal=["Terminal voltage [V]"],
        )

    @pytest.fixture
    def cost(self, problem):
        return pybop.SumSquaredError(problem)

    @pytest.mark.parametrize(
        "optimiser_class, expected_name",
        [
            (pybop.SciPyMinimize, "SciPyMinimize"),
            (pybop.SciPyDifferentialEvolution, "SciPyDifferentialEvolution"),
            (pybop.GradientDescent, "Gradient descent"),
            (pybop.Adam, "Adam"),
            (pybop.CMAES, "Covariance Matrix Adaptation Evolution Strategy (CMA-ES)"),
            (pybop.SNES, "Seperable Natural Evolution Strategy (SNES)"),
            (pybop.XNES, "Exponential Natural Evolution Strategy (xNES)"),
            (pybop.PSO, "Particle Swarm Optimisation (PSO)"),
            (pybop.IRPropMin, "iRprop-"),
        ],
    )
    @pytest.mark.unit
    def test_optimiser_classes(self, cost, optimiser_class, expected_name):
        cost.bounds = None
        opt = pybop.Optimisation(cost=cost, optimiser=optimiser_class)

        assert opt.optimiser is not None
        assert opt.optimiser.name() == expected_name

        if optimiser_class not in [
            pybop.SciPyMinimize,
            pybop.SciPyDifferentialEvolution,
        ]:
            assert opt.optimiser.boundaries is None

    @pytest.mark.unit
    def test_default_optimiser_with_bounds(self, cost):
        opt = pybop.Optimisation(cost=cost)
        assert (
            opt.optimiser.name()
            == "Covariance Matrix Adaptation Evolution Strategy (CMA-ES)"
        )

    @pytest.mark.unit
    def test_default_optimiser_no_bounds(self, cost):
        cost.bounds = None
        opt = pybop.Optimisation(cost=cost)
        assert opt.optimiser.boundaries is None

    @pytest.mark.unit
    def test_incorrect_optimiser_class(self, cost):
        class RandomClass:
            pass

        with pytest.raises(ValueError):
            pybop.Optimisation(cost=cost, optimiser=RandomClass)

    @pytest.mark.unit
<<<<<<< HEAD
    def test_standalone(self):
        # Build an Optimisation problem with a StandaloneCost
        cost = StandaloneCost()
        opt = pybop.Optimisation(cost=cost, optimiser=pybop.SciPyDifferentialEvolution)
        x, final_cost = opt.run()

        assert len(opt.x0) == opt.n_parameters
        np.testing.assert_allclose(x, 0, atol=1e-2)
        np.testing.assert_allclose(final_cost, 42, atol=1e-2)

    @pytest.mark.unit
=======
>>>>>>> 2e20b619
    def test_prior_sampling(self, cost):
        # Tests prior sampling
        for i in range(50):
            opt = pybop.Optimisation(cost=cost, optimiser=pybop.CMAES)

            assert opt.x0 <= 0.62 and opt.x0 >= 0.58

    @pytest.mark.unit
    def test_halting(self, cost):
        # Test max evalutions
        optim = pybop.Optimisation(cost=cost, optimiser=pybop.GradientDescent)
        optim.set_max_evaluations(10)
        x, __ = optim.run()
        assert optim._iterations == 10

        # Test max unchanged iterations
        optim = pybop.Optimisation(cost=cost, optimiser=pybop.GradientDescent)
        optim.set_max_unchanged_iterations(1)
        x, __ = optim.run()
        assert optim._iterations == 2<|MERGE_RESOLUTION|>--- conflicted
+++ resolved
@@ -93,20 +93,6 @@
             pybop.Optimisation(cost=cost, optimiser=RandomClass)
 
     @pytest.mark.unit
-<<<<<<< HEAD
-    def test_standalone(self):
-        # Build an Optimisation problem with a StandaloneCost
-        cost = StandaloneCost()
-        opt = pybop.Optimisation(cost=cost, optimiser=pybop.SciPyDifferentialEvolution)
-        x, final_cost = opt.run()
-
-        assert len(opt.x0) == opt.n_parameters
-        np.testing.assert_allclose(x, 0, atol=1e-2)
-        np.testing.assert_allclose(final_cost, 42, atol=1e-2)
-
-    @pytest.mark.unit
-=======
->>>>>>> 2e20b619
     def test_prior_sampling(self, cost):
         # Tests prior sampling
         for i in range(50):
