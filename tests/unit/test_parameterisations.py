--- conflicted
+++ resolved
@@ -132,11 +132,7 @@
             x, final_cost = parameterisation.run()
 
         elif optimiser in [pybop.SciPyMinimize]:
-<<<<<<< HEAD
-            parameterisation.cost.problem._model.infeasible_locations = False
-=======
             parameterisation.cost.problem._model.allow_infeasible_solutions = False
->>>>>>> a7515a77
             parameterisation.set_max_iterations(125)
             x, final_cost = parameterisation.run()
 
