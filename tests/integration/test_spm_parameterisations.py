import numpy as np
import pytest

import pybop


class Test_SPM_Parameterisation:
    """
    A class to test the model parameterisation methods.
    """

    @pytest.fixture(autouse=True)
    def setup(self):
        self.ground_truth = np.array([0.55, 0.55]) + np.random.normal(
            loc=0.0, scale=0.05, size=2
        )

    @pytest.fixture
    def model(self):
        parameter_set = pybop.ParameterSet.pybamm("Chen2020")
        return pybop.lithium_ion.SPM(parameter_set=parameter_set)

    @pytest.fixture
    def parameters(self):
        return pybop.Parameters(
            pybop.Parameter(
                "Negative electrode active material volume fraction",
                prior=pybop.Uniform(0.4, 0.7),
                bounds=[0.375, 0.725],
            ),
            pybop.Parameter(
                "Positive electrode active material volume fraction",
                prior=pybop.Uniform(0.4, 0.7),
                # no bounds
            ),
        )

    @pytest.fixture(params=[0.4, 0.7])
    def init_soc(self, request):
        return request.param

    @pytest.fixture(
        params=[
            pybop.GaussianLogLikelihoodKnownSigma,
            pybop.GaussianLogLikelihood,
            pybop.RootMeanSquaredError,
            pybop.SumSquaredError,
            pybop.MAP,
        ]
    )
    def cost_class(self, request):
        return request.param

    def noise(self, sigma, values):
        return np.random.normal(0, sigma, values)

    @pytest.fixture
    def spm_costs(self, model, parameters, cost_class, init_soc):
        # Form dataset
        solution = self.get_data(model, parameters, self.ground_truth, init_soc)
        dataset = pybop.Dataset(
            {
                "Time [s]": solution["Time [s]"].data,
                "Current function [A]": solution["Current [A]"].data,
                "Voltage [V]": solution["Voltage [V]"].data
                + self.noise(0.002, len(solution["Time [s]"].data)),
            }
        )

        # Define the cost to optimise
        problem = pybop.FittingProblem(model, parameters, dataset, init_soc=init_soc)
        if cost_class in [pybop.GaussianLogLikelihoodKnownSigma]:
            return cost_class(problem, sigma0=0.002)
        elif cost_class in [pybop.GaussianLogLikelihood]:
            return cost_class(problem, sigma0=0.002, x0=0.003)
        elif cost_class in [pybop.MAP]:
            return cost_class(
                problem, pybop.GaussianLogLikelihoodKnownSigma, sigma0=0.002
            )
        else:
            return cost_class(problem)

    @pytest.mark.parametrize(
        "optimiser",
        [
            pybop.SciPyDifferentialEvolution,
            pybop.Adam,
            pybop.CMAES,
            pybop.IRPropMin,
            pybop.NelderMead,
            pybop.SNES,
            pybop.XNES,
        ],
    )
    @pytest.mark.integration
    def test_spm_optimisers(self, optimiser, spm_costs):
        x0 = spm_costs.x0
        # Some optimisers require a complete set of bounds
<<<<<<< HEAD

        # Test each optimiser
        if isinstance(spm_costs, pybop.GaussianLogLikelihood):
            optim = optimiser(
                cost=spm_costs,
                max_iterations=125,
=======
        if optimiser in [
            pybop.SciPyDifferentialEvolution,
        ]:
            spm_costs.problem.parameters[
                "Positive electrode active material volume fraction"
            ].set_bounds([0.375, 0.725])  # Large range to ensure IC within bounds
            bounds = spm_costs.problem.parameters.get_bounds()
            spm_costs.problem.bounds = bounds
            spm_costs.bounds = bounds

        # Test each optimiser
        if optimiser in [pybop.PSO]:
            optim = pybop.Optimisation(
                cost=spm_costs, optimiser=optimiser, sigma0=0.05, max_iterations=250
>>>>>>> 02cbb142
            )
        else:
            optim = optimiser(cost=spm_costs, sigma0=0.05, max_iterations=250)
        if issubclass(optimiser, pybop.BasePintsOptimiser):
            optim.set_max_unchanged_iterations(iterations=35, absolute_tolerance=1e-5)

        initial_cost = optim.cost(x0)
        x, final_cost = optim.run()

        # Assertions
        if not isinstance(spm_costs, pybop.GaussianLogLikelihood):
            if not np.allclose(x0, self.ground_truth, atol=1e-5):
                if optim.minimising:
                    assert initial_cost > final_cost
                else:
                    assert initial_cost < final_cost

            if pybamm_version <= "23.9":
                np.testing.assert_allclose(x, self.ground_truth, atol=2.5e-2)
            else:
<<<<<<< HEAD
                np.testing.assert_allclose(x, self.ground_truth, atol=1.75e-2)
        else:
            np.testing.assert_allclose(x[:-1], self.ground_truth, atol=2.5e-2)
=======
                assert initial_cost < final_cost
        np.testing.assert_allclose(x, self.ground_truth, atol=1.5e-2)
>>>>>>> 02cbb142

    @pytest.fixture
    def spm_two_signal_cost(self, parameters, model, cost_class):
        # Form dataset
        init_soc = 0.5
        solution = self.get_data(model, parameters, self.ground_truth, init_soc)
        dataset = pybop.Dataset(
            {
                "Time [s]": solution["Time [s]"].data,
                "Current function [A]": solution["Current [A]"].data,
                "Voltage [V]": solution["Voltage [V]"].data
                + self.noise(0.002, len(solution["Time [s]"].data)),
                "Bulk open-circuit voltage [V]": solution[
                    "Bulk open-circuit voltage [V]"
                ].data
                + self.noise(0.002, len(solution["Time [s]"].data)),
            }
        )

        # Define the cost to optimise
        signal = ["Voltage [V]", "Bulk open-circuit voltage [V]"]
        problem = pybop.FittingProblem(
            model, parameters, dataset, signal=signal, init_soc=init_soc
        )

        if cost_class in [pybop.GaussianLogLikelihoodKnownSigma]:
            return cost_class(problem, sigma0=0.002)
        elif cost_class in [pybop.MAP]:
            return cost_class(problem, pybop.GaussianLogLikelihoodKnownSigma)
        else:
            return cost_class(problem)

    @pytest.mark.parametrize(
        "multi_optimiser",
        [
            pybop.SciPyDifferentialEvolution,
            pybop.IRPropMin,
            pybop.CMAES,
        ],
    )
    @pytest.mark.integration
    def test_multiple_signals(self, multi_optimiser, spm_two_signal_cost):
        x0 = spm_two_signal_cost.x0
<<<<<<< HEAD
=======
        # Some optimisers require a complete set of bounds
        if multi_optimiser in [pybop.SciPyDifferentialEvolution]:
            spm_two_signal_cost.problem.parameters[
                "Positive electrode active material volume fraction"
            ].set_bounds([0.375, 0.725])  # Large range to ensure IC within bounds
            bounds = spm_two_signal_cost.problem.parameters.get_bounds()
            spm_two_signal_cost.problem.bounds = bounds
            spm_two_signal_cost.bounds = bounds
>>>>>>> 02cbb142

        # Test each optimiser
        optim = multi_optimiser(
            cost=spm_two_signal_cost,
            sigma0=0.03,
<<<<<<< HEAD
            max_iterations=125,
=======
            max_iterations=250,
>>>>>>> 02cbb142
        )
        if issubclass(multi_optimiser, pybop.BasePintsOptimiser):
            optim.set_max_unchanged_iterations(iterations=35, absolute_tolerance=1e-5)

        initial_cost = optim.cost(spm_two_signal_cost.x0)
        x, final_cost = optim.run()

        # Assertions
<<<<<<< HEAD
        if not isinstance(spm_two_signal_cost, pybop.GaussianLogLikelihood):
            if not np.allclose(x0, self.ground_truth, atol=1e-5):
                if optim.minimising:
                    assert initial_cost > final_cost
                else:
                    assert initial_cost < final_cost
            np.testing.assert_allclose(x, self.ground_truth, atol=2.5e-2)
        else:
            np.testing.assert_allclose(x[:-2], self.ground_truth, atol=2.5e-2)
=======
        if not np.allclose(x0, self.ground_truth, atol=1e-5):
            if optim.minimising:
                assert initial_cost > final_cost
            else:
                assert initial_cost < final_cost
        np.testing.assert_allclose(x, self.ground_truth, atol=1.5e-2)
>>>>>>> 02cbb142

    @pytest.mark.parametrize("init_soc", [0.4, 0.6])
    @pytest.mark.integration
    def test_model_misparameterisation(self, parameters, model, init_soc):
        # Define two different models with different parameter sets
        # The optimisation should fail as the models are not the same
        second_parameter_set = pybop.ParameterSet.pybamm("Ecker2015")
        second_model = pybop.lithium_ion.SPMe(parameter_set=second_parameter_set)

        # Form dataset
        solution = self.get_data(second_model, parameters, self.ground_truth, init_soc)
        dataset = pybop.Dataset(
            {
                "Time [s]": solution["Time [s]"].data,
                "Current function [A]": solution["Current [A]"].data,
                "Voltage [V]": solution["Voltage [V]"].data,
            }
        )

        # Define the cost to optimise
        problem = pybop.FittingProblem(model, parameters, dataset, init_soc=init_soc)
        cost = pybop.RootMeanSquaredError(problem)

        # Select optimiser
        optimiser = pybop.CMAES

        # Build the optimisation problem
        optim = optimiser(cost=cost)
        initial_cost = optim.cost(cost.x0)

        # Run the optimisation problem
        x, final_cost = optim.run()

        # Assertion for final_cost
        assert initial_cost > final_cost

        # Assertion for x
        with np.testing.assert_raises(AssertionError):
            np.testing.assert_allclose(x, self.ground_truth, atol=2e-2)

    def get_data(self, model, parameters, x, init_soc):
        model.parameters = parameters
        experiment = pybop.Experiment(
            [
                (
                    "Discharge at 0.5C for 6 minutes (4 second period)",
                    "Charge at 0.5C for 6 minutes (4 second period)",
                ),
            ]
            * 2
        )
        sim = model.predict(init_soc=init_soc, experiment=experiment, inputs=x)
        return sim<|MERGE_RESOLUTION|>--- conflicted
+++ resolved
@@ -96,29 +96,12 @@
     def test_spm_optimisers(self, optimiser, spm_costs):
         x0 = spm_costs.x0
         # Some optimisers require a complete set of bounds
-<<<<<<< HEAD
 
         # Test each optimiser
         if isinstance(spm_costs, pybop.GaussianLogLikelihood):
             optim = optimiser(
                 cost=spm_costs,
                 max_iterations=125,
-=======
-        if optimiser in [
-            pybop.SciPyDifferentialEvolution,
-        ]:
-            spm_costs.problem.parameters[
-                "Positive electrode active material volume fraction"
-            ].set_bounds([0.375, 0.725])  # Large range to ensure IC within bounds
-            bounds = spm_costs.problem.parameters.get_bounds()
-            spm_costs.problem.bounds = bounds
-            spm_costs.bounds = bounds
-
-        # Test each optimiser
-        if optimiser in [pybop.PSO]:
-            optim = pybop.Optimisation(
-                cost=spm_costs, optimiser=optimiser, sigma0=0.05, max_iterations=250
->>>>>>> 02cbb142
             )
         else:
             optim = optimiser(cost=spm_costs, sigma0=0.05, max_iterations=250)
@@ -136,17 +119,9 @@
                 else:
                     assert initial_cost < final_cost
 
-            if pybamm_version <= "23.9":
-                np.testing.assert_allclose(x, self.ground_truth, atol=2.5e-2)
-            else:
-<<<<<<< HEAD
-                np.testing.assert_allclose(x, self.ground_truth, atol=1.75e-2)
-        else:
-            np.testing.assert_allclose(x[:-1], self.ground_truth, atol=2.5e-2)
-=======
-                assert initial_cost < final_cost
-        np.testing.assert_allclose(x, self.ground_truth, atol=1.5e-2)
->>>>>>> 02cbb142
+            np.testing.assert_allclose(x, self.ground_truth, atol=1.5e-2)
+        else:
+            np.testing.assert_allclose(x[:-1], self.ground_truth, atol=1.5e-2)
 
     @pytest.fixture
     def spm_two_signal_cost(self, parameters, model, cost_class):
@@ -190,27 +165,12 @@
     @pytest.mark.integration
     def test_multiple_signals(self, multi_optimiser, spm_two_signal_cost):
         x0 = spm_two_signal_cost.x0
-<<<<<<< HEAD
-=======
-        # Some optimisers require a complete set of bounds
-        if multi_optimiser in [pybop.SciPyDifferentialEvolution]:
-            spm_two_signal_cost.problem.parameters[
-                "Positive electrode active material volume fraction"
-            ].set_bounds([0.375, 0.725])  # Large range to ensure IC within bounds
-            bounds = spm_two_signal_cost.problem.parameters.get_bounds()
-            spm_two_signal_cost.problem.bounds = bounds
-            spm_two_signal_cost.bounds = bounds
->>>>>>> 02cbb142
 
         # Test each optimiser
         optim = multi_optimiser(
             cost=spm_two_signal_cost,
             sigma0=0.03,
-<<<<<<< HEAD
-            max_iterations=125,
-=======
             max_iterations=250,
->>>>>>> 02cbb142
         )
         if issubclass(multi_optimiser, pybop.BasePintsOptimiser):
             optim.set_max_unchanged_iterations(iterations=35, absolute_tolerance=1e-5)
@@ -219,24 +179,15 @@
         x, final_cost = optim.run()
 
         # Assertions
-<<<<<<< HEAD
         if not isinstance(spm_two_signal_cost, pybop.GaussianLogLikelihood):
             if not np.allclose(x0, self.ground_truth, atol=1e-5):
                 if optim.minimising:
                     assert initial_cost > final_cost
                 else:
                     assert initial_cost < final_cost
-            np.testing.assert_allclose(x, self.ground_truth, atol=2.5e-2)
-        else:
-            np.testing.assert_allclose(x[:-2], self.ground_truth, atol=2.5e-2)
-=======
-        if not np.allclose(x0, self.ground_truth, atol=1e-5):
-            if optim.minimising:
-                assert initial_cost > final_cost
-            else:
-                assert initial_cost < final_cost
-        np.testing.assert_allclose(x, self.ground_truth, atol=1.5e-2)
->>>>>>> 02cbb142
+            np.testing.assert_allclose(x, self.ground_truth, atol=1.5e-2)
+        else:
+            np.testing.assert_allclose(x[:-2], self.ground_truth, atol=1.5e-2)
 
     @pytest.mark.parametrize("init_soc", [0.4, 0.6])
     @pytest.mark.integration
